--- conflicted
+++ resolved
@@ -7,11 +7,7 @@
 when it has detected a word by lighting an LED or displaying data on a
 screen, depending on the capabilities of the device.
 
-<<<<<<< HEAD
-![Animation on Arduino](https://github.com/tensorflow/tensorflow/blob/master/tensorflow/lite/micro/examples/micro_speech/images/animation_on_arduino.gif)
-=======
 ![Animation on Arduino](images/animation_on_arduino.gif)
->>>>>>> 7c39403b
 
 The code has a small footprint (for example, around 22 kilobytes on a Cortex
 M3) and only uses about 10 kilobytes of RAM for working memory, so it's able to
