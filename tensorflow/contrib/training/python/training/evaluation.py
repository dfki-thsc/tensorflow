# Copyright 2016 The TensorFlow Authors. All Rights Reserved.
#
# Licensed under the Apache License, Version 2.0 (the "License");
# you may not use this file except in compliance with the License.
# You may obtain a copy of the License at
#
# http://www.apache.org/licenses/LICENSE-2.0
#
# Unless required by applicable law or agreed to in writing, software
# distributed under the License is distributed on an "AS IS" BASIS,
# WITHOUT WARRANTIES OR CONDITIONS OF ANY KIND, either express or implied.
# See the License for the specific language governing permissions and
# limitations under the License.
# ==============================================================================
"""Contains functions for evaluation and summarization of metrics.

The evaluation.py module contains helper functions for evaluating TensorFlow
modules using a variety of metrics and summarizing the results.

****************************************
* Evaluating a Checkpointed Model Once *
****************************************

Once we've trained a model, we'll want to evaluate it. The simplest way to do
this is to evaluate the performance of a saved model a single time. In order
to do this, we can specify a number of metrics we'll want to evaluate as well
as specify the summaries we want to save to disk. Furthermore, we can print
out the metrics values to stdout:

  # Specify where the checkpoint is stored:
  checkpoint_path = ...

  # Create model and obtain the predictions:
  images, labels = LoadData(...)
  predictions = MyModel(images)

  # Choose the metrics to compute:
  names_to_values, names_to_updates = tf.contrib.metrics.aggregate_metric_map({
      "accuracy": tf.contrib.metrics.streaming_accuracy(predictions, labels),
      "mse": tf.contrib.metrics.streaming_mean_squared_error(
        predictions, labels),
  })

  # Define the summaries to write:
  for metric_name, metric_value in metrics_to_values.iteritems():
    tf.summary.scalar(metric_name, metric_value)

  checkpoint_dir = '/tmp/my_model_dir/'
  log_dir = '/tmp/my_model_eval/'

  # We'll evaluate 1000 batches:
  num_evals = 1000

  names_to_values = evaluate_once(
      checkpoint_path=checkpoint_path,
      eval_ops=names_to_updates.values(),
      final_ops=names_to_values,
      hooks=[
            tf.contrib.training.StopAfterNEvalsHook(num_evals),
            tf.contrib.training.SummaryAtEndHook(logdir),
      ],
      config=None)

  for name in names_to_values:
    print('Metric %s has value %f.' % (name, names_to_values[name]))


************************************************
* Evaluating a Checkpointed Model with Metrics *
************************************************

Often, one wants to evaluate a model checkpoint saved on disk. This can be
performed once or repeatedly on a set schedule.

To evaluate a particular model, users define zero or more metrics and zero or
more summaries and call the evaluate_repeatedly method:

  # Create model and obtain the predictions:
  images, labels = LoadData(...)
  predictions = MyModel(images)

  # Choose the metrics to compute:
  names_to_values, names_to_updates = tf.contrib.metrics.aggregate_metric_map({
      "accuracy": tf.contrib.metrics.streaming_accuracy(predictions, labels),
      "mse": tf.contrib.metrics.streaming_mean_squared_error(
          predictions, labels),
  })

  # Define the summaries to write:
  for metric_name, metric_value in metrics_to_values.iteritems():
    tf.summary.scalar(metric_name, metric_value)

  checkpoint_dir = '/tmp/my_model_dir/'
  log_dir = '/tmp/my_model_eval/'

  # We'll evaluate 1000 batches:
  num_evals = 1000

  # Evaluate every 10 minutes:
  tf.contrib.training.evaluate_repeatedly(
      checkpoint_dir,
      eval_ops=names_to_updates.values(),
      hooks=[
            tf.contrib.training.StopAfterNEvalsHook(num_evals),
            tf.contrib.training.SummaryAtEndHook(logdir),
      ],
      eval_interval_secs=600)

*******************************************************
* Evaluating a Checkpointed Model with Summaries Only *
*******************************************************

At times, an evaluation can be performed without metrics at all but rather
with only summaries. The user need only leave out the 'eval_ops' argument:

  # Create model and obtain the predictions:
  images, labels = LoadData(...)
  predictions = MyModel(images)

  # Define the summaries to write:
  tf.summary.scalar(...)
  tf.summary.histogram(...)

  checkpoint_dir = '/tmp/my_model_dir/'
  log_dir = '/tmp/my_model_eval/'

  # Evaluate once every 10 minutes.
  tf.contrib.training.evaluate_repeatedly(
      checkpoint_dir,
      hooks=[
          tf.contrib.training.SummaryAtEndHook(logdir),
      ],
      eval_interval_secs=600)

"""

from __future__ import absolute_import
from __future__ import division
from __future__ import print_function

import time

from tensorflow.contrib.framework.python.ops import variables
from tensorflow.python.framework import ops
from tensorflow.python.ops import state_ops
from tensorflow.python.platform import tf_logging as logging
from tensorflow.python.summary import summary
from tensorflow.python.training import basic_session_run_hooks
from tensorflow.python.training import monitored_session
from tensorflow.python.training import saver as tf_saver
from tensorflow.python.training import session_run_hook
from tensorflow.python.training import summary_io
from tensorflow.python.training import training_util

__all__ = [
    'StopAfterNEvalsHook',
    'SummaryAtEndHook',
    'checkpoints_iterator',
    'evaluate_once',
    'evaluate_repeatedly',
    'get_or_create_eval_step',
    'wait_for_new_checkpoint',
]


def wait_for_new_checkpoint(checkpoint_dir,
                            last_checkpoint=None,
                            seconds_to_sleep=1,
                            timeout=None):
  """Waits until a new checkpoint file is found.

  Args:
    checkpoint_dir: The directory in which checkpoints are saved.
    last_checkpoint: The last checkpoint path used or `None` if we're expecting
      a checkpoint for the first time.
    seconds_to_sleep: The number of seconds to sleep for before looking for a
      new checkpoint.
    timeout: The maximum amount of time to wait. If left as `None`, then the
      process will wait indefinitely.

  Returns:
    a new checkpoint path, or None if the timeout was reached.
  """
  logging.info('Waiting for new checkpoint at %s', checkpoint_dir)
  stop_time = time.time() + timeout if timeout is not None else None
  while True:
    checkpoint_path = tf_saver.latest_checkpoint(checkpoint_dir)
    if checkpoint_path is None or checkpoint_path == last_checkpoint:
      if stop_time is not None and time.time() + seconds_to_sleep > stop_time:
        return None
      time.sleep(seconds_to_sleep)
    else:
      logging.info('Found new checkpoint at %s', checkpoint_path)
      return checkpoint_path


def checkpoints_iterator(checkpoint_dir, min_interval_secs=0, timeout=None):
  """Continuously yield new checkpoint files as they appear.

  The iterator only checks for new checkpoints when control flow has been
  reverted to it. This means it can miss checkpoints if your code takes longer
  to run between iterations than `min_interval_secs` or the interval at which
  new checkpoints are written.

  Args:
    checkpoint_dir: The directory in which checkpoints are saved.
    min_interval_secs: The minimum number of seconds between yielding
      checkpoints.
    timeout: The maximum amount of time to wait between checkpoints. If left as
      `None`, then the process will wait indefinitely.

  Yields:
    String paths to latest checkpoint files as they arrive. Stops yielding only
    if/when waiting for a checkpoint times out.
  """
  checkpoint_path = None
  while True:
    checkpoint_path = wait_for_new_checkpoint(
        checkpoint_dir, checkpoint_path, timeout=timeout)
    if checkpoint_path is None:
      # timed out
      return
    start = time.time()
    yield checkpoint_path
    time_to_next_eval = start + min_interval_secs - time.time()
    if time_to_next_eval > 0:
      time.sleep(time_to_next_eval)


def get_or_create_eval_step():
  """Gets or creates the eval step `Tensor`.

  Returns:
    A `Tensor` representing a counter for the evaluation step.

  Raises:
    ValueError: If multiple `Tensors` have been added to the
      `tf.GraphKeys.EVAL_STEP` collection.
  """
  graph = ops.get_default_graph()
  eval_steps = graph.get_collection(ops.GraphKeys.EVAL_STEP)
  if len(eval_steps) == 1:
    return eval_steps[0]
  elif len(eval_steps) > 1:
    raise ValueError('Multiple tensors added to tf.GraphKeys.EVAL_STEP')
  else:
    counter = variables.local_variable(0.0, name='eval_step')
    graph.add_to_collection(ops.GraphKeys.EVAL_STEP, counter)
    return counter


class StopAfterNEvalsHook(session_run_hook.SessionRunHook):
  """Run hook used by the evaluation routines to run the `eval_ops` N times."""

  def __init__(self, num_evals, log_progress=True):
    """Constructs the run hook.

    Args:
      num_evals: The number of evaluations to run for.
      log_progress: Whether to log evaluation progress, defaults to True.
    """
    # The number of evals to run for.
    self._num_evals = num_evals
    self._evals_completed = None
<<<<<<< HEAD
=======
    self._log_progress = log_progress
>>>>>>> 99fe61a8

  def _set_evals_completed_tensor(self, updated_eval_step):
    self._evals_completed = updated_eval_step

  def before_run(self, run_context):
    return session_run_hook.SessionRunArgs({
        'evals_completed': self._evals_completed
    })

  def after_run(self, run_context, run_values):
    evals_completed = run_values.results['evals_completed']
    if self._log_progress:
      logging.info('Evaluation [%d/%d]', evals_completed, self._num_evals)
    if evals_completed >= self._num_evals:
      run_context.request_stop()


class SummaryAtEndHook(session_run_hook.SessionRunHook):
  """A run hook that saves a summary with the results of evaluation."""

  def __init__(self, log_dir, summary_op=None, feed_dict=None):
    """Constructs the Summary Hook.

    Args:
      log_dir: The directory where the logs are saved to.
      summary_op: The summary op to run. If left as `None`, then all summaries
        in the tf.GraphKeys.SUMMARIES collection are used.
      feed_dict: An optional feed dictionary to use when evaluating the
        summaries.
    """
    self._summary_op = summary_op
    self._feed_dict = feed_dict
    self._summary_writer = summary_io.SummaryWriter(log_dir)
    self._global_step = variables.get_or_create_global_step()

  def begin(self):
    if self._summary_op is None:
      self._summary_op = summary.merge_all()

  def end(self, session):
    global_step = training_util.global_step(session, self._global_step)
    summary_str = session.run(self._summary_op, self._feed_dict)
    self._summary_writer.add_summary(summary_str, global_step)
    self._summary_writer.flush()


def _scaffold_with_init(scaffold, saver, checkpoint_path):
  """Creates a scaffold that loads the given checkpoint using an init_fn.

  Args:
    scaffold: The scaffold to copy.
    saver: The saver to use when restoring the checkpoint.
    checkpoint_path: An absolute path to a checkpoint.

  Returns:
    A scaffold with an init_fn that loads the given checkpoint. If the scaffold
    provided already has an init_fn, the scaffold is returned unchanged.
  """

  def restore_checkpoint(_, session):
    saver.restore(session, checkpoint_path)

  if not scaffold.init_fn:
    scaffold = monitored_session.Scaffold(
        init_op=scaffold.init_op,
        init_feed_dict=scaffold.init_feed_dict,
        init_fn=restore_checkpoint,
        ready_op=scaffold.ready_op,
        local_init_op=scaffold.local_init_op,
        summary_op=scaffold.summary_op,
        saver=scaffold.saver)
  return scaffold


def evaluate_once(checkpoint_path,
                  master='',
                  scaffold=None,
                  eval_ops=None,
                  feed_dict=None,
                  final_ops=None,
                  final_ops_feed_dict=None,
                  hooks=None,
                  config=None):
  """Evaluates the model at the given checkpoint path.

  During a single evaluation, the `eval_ops` is run until the session is
  interrupted or requested to finish. This is typically requested via a
  `tf.contrib.training.StopAfterNEvalsHook` which results in `eval_ops` running
  the requested number of times.

  Optionally, a user can pass in `final_ops`, a single `Tensor`, a list of
  `Tensors` or a dictionary from names to `Tensors`. The `final_ops` is
  evaluated a single time after `eval_ops` has finished running and the fetched
  values of `final_ops` are returned. If `final_ops` is left as `None`, then
  `None` is returned.

  One may also consider using a `tf.contrib.training.SummaryAtEndHook` to record
  summaries after the `eval_ops` have run. If `eval_ops` is `None`, the
  summaries run immedietly after the model checkpoint has been restored.

  Note that `evaluate_once` creates a local variable used to track the number of
  evaluations run via `tf.contrib.training.get_or_create_eval_step`.
  Consequently, if a custom local init op is provided via a `scaffold`, the
  caller should ensure that the local init op also initializes the eval step.

  Args:
    checkpoint_path: The path to a checkpoint to use for evaluation.
    master: The BNS address of the TensorFlow master.
    scaffold: An tf.train.Scaffold instance for initializing variables and
      restoring variables. Note that `scaffold.init_fn` is used by the function
      to restore the checkpoint. If you supply a custom init_fn, then it must
      also take care of restoring the model from its checkpoint.
    eval_ops: A single `Tensor`, a list of `Tensors` or a dictionary of names
      to `Tensors`, which is run until the session is requested to stop,
      commonly done by a `tf.contrib.training.StopAfterNEvalsHook`.
    feed_dict: The feed dictionary to use when executing the `eval_ops`.
    final_ops: A single `Tensor`, a list of `Tensors` or a dictionary of names
      to `Tensors`.
    final_ops_feed_dict: A feed dictionary to use when evaluating `final_ops`.
    hooks: List of `tf.train.SessionRunHook` callbacks which are run inside the
      evaluation loop.
    config: An instance of `tf.ConfigProto` that will be used to
      configure the `Session`. If left as `None`, the default will be used.

  Returns:
    The fetched values of `final_ops` or `None` if `final_ops` is `None`.
  """
  eval_step = get_or_create_eval_step()

  # Prepare the run hooks.
  hooks = hooks or []

  if eval_ops is not None:
    update_eval_step = state_ops.assign_add(eval_step, 1)

    for h in hooks:
      if isinstance(h, StopAfterNEvalsHook):
        h._set_evals_completed_tensor(update_eval_step)  # pylint: disable=protected-access

    if isinstance(eval_ops, dict):
      eval_ops['update_eval_step'] = update_eval_step
    elif isinstance(eval_ops, (tuple, list)):
      eval_ops = list(eval_ops) + [update_eval_step]
    else:
      eval_ops = [eval_ops, update_eval_step]

  logging.info('Starting evaluation at ' + time.strftime('%Y-%m-%d-%H:%M:%S',
                                                         time.gmtime()))

  # Prepare the session creator.
  session_creator = monitored_session.ChiefSessionCreator(
      scaffold=scaffold,
      checkpoint_filename_with_path=checkpoint_path,
      master=master,
      config=config)

  final_ops_hook = basic_session_run_hooks.FinalOpsHook(
      final_ops, final_ops_feed_dict)
  hooks.append(final_ops_hook)

  with monitored_session.MonitoredSession(
      session_creator=session_creator, hooks=hooks) as session:
    if eval_ops is not None:
      while not session.should_stop():
        session.run(eval_ops, feed_dict)

  logging.info('Finished evaluation at ' + time.strftime('%Y-%m-%d-%H:%M:%S',
                                                         time.gmtime()))
  return final_ops_hook.final_ops_values


def evaluate_repeatedly(checkpoint_dir,
                        master='',
                        scaffold=None,
                        eval_ops=None,
                        feed_dict=None,
                        final_ops=None,
                        final_ops_feed_dict=None,
                        eval_interval_secs=60,
                        hooks=None,
                        config=None,
                        max_number_of_evaluations=None,
                        timeout=None):
  """Repeatedly searches for a checkpoint in `checkpoint_dir` and evaluates it.

  During a single evaluation, the `eval_ops` is run until the session is
  interrupted or requested to finish. This is typically requested via a
  `tf.contrib.training.StopAfterNEvalsHook` which results in `eval_ops` running
  the requested number of times.

  Optionally, a user can pass in `final_ops`, a single `Tensor`, a list of
  `Tensors` or a dictionary from names to `Tensors`. The `final_ops` is
  evaluated a single time after `eval_ops` has finished running and the fetched
  values of `final_ops` are returned. If `final_ops` is left as `None`, then
  `None` is returned.

  One may also consider using a `tf.contrib.training.SummaryAtEndHook` to record
  summaries after the `eval_ops` have run. If `eval_ops` is `None`, the
  summaries run immedietly after the model checkpoint has been restored.

  Note that `evaluate_once` creates a local variable used to track the number of
  evaluations run via `tf.contrib.training.get_or_create_eval_step`.
  Consequently, if a custom local init op is provided via a `scaffold`, the
  caller should ensure that the local init op also initializes the eval step.

  Args:
    checkpoint_dir: The directory where checkpoints are stored.
    master: The BNS address of the TensorFlow master.
    scaffold: An tf.train.Scaffold instance for initializing variables and
      restoring variables. Note that `scaffold.init_fn` is used by the function
      to restore the checkpoint. If you supply a custom init_fn, then it must
      also take care of restoring the model from its checkpoint.
    eval_ops: A single `Tensor`, a list of `Tensors` or a dictionary of names
      to `Tensors`, which is run until the session is requested to stop,
      commonly done by a `tf.contrib.training.StopAfterNEvalsHook`.
    feed_dict: The feed dictionary to use when executing the `eval_ops`.
    final_ops: A single `Tensor`, a list of `Tensors` or a dictionary of names
      to `Tensors`.
    final_ops_feed_dict: A feed dictionary to use when evaluating `final_ops`.
    eval_interval_secs: The minimum number of seconds between evaluations.
    hooks: List of `tf.train.SessionRunHook` callbacks which are run inside the
      evaluation loop.
    config: An instance of `tf.ConfigProto` that will be used to
      configure the `Session`. If left as `None`, the default will be used.
    max_number_of_evaluations: The maximum times to run the evaluation. If left
      as `None`, then evaluation runs indefinitely.
    timeout: The maximum amount of time to wait between checkpoints. If left as
      `None`, then the process will wait indefinitely.

  Returns:
    The fetched values of `final_ops` or `None` if `final_ops` is `None`.
  """
  eval_step = get_or_create_eval_step()

  # Prepare the run hooks.
  hooks = hooks or []

  if eval_ops is not None:
    update_eval_step = state_ops.assign_add(eval_step, 1)

    for h in hooks:
      if isinstance(h, StopAfterNEvalsHook):
        h._set_evals_completed_tensor(update_eval_step)  # pylint: disable=protected-access

    if isinstance(eval_ops, dict):
      eval_ops['update_eval_step'] = update_eval_step
    elif isinstance(eval_ops, (tuple, list)):
      eval_ops = list(eval_ops) + [update_eval_step]
    else:
      eval_ops = [eval_ops, update_eval_step]

  final_ops_hook = basic_session_run_hooks.FinalOpsHook(
      final_ops, final_ops_feed_dict)
  hooks.append(final_ops_hook)

  num_evaluations = 0
  for checkpoint_path in checkpoints_iterator(checkpoint_dir,
                                              eval_interval_secs, timeout):

    session_creator = monitored_session.ChiefSessionCreator(
        scaffold=scaffold,
        checkpoint_filename_with_path=checkpoint_path,
        master=master,
        config=config)

    with monitored_session.MonitoredSession(
        session_creator=session_creator, hooks=hooks) as session:
      logging.info('Starting evaluation at ' + time.strftime(
          '%Y-%m-%d-%H:%M:%S', time.gmtime()))
      if eval_ops is not None:
        while not session.should_stop():
          session.run(eval_ops, feed_dict)

      logging.info('Finished evaluation at ' + time.strftime(
          '%Y-%m-%d-%H:%M:%S', time.gmtime()))
    num_evaluations += 1

    reached_max = num_evaluations >= max_number_of_evaluations
    if max_number_of_evaluations and reached_max:
      return final_ops_hook.final_ops_values

  logging.info('Timed-out waiting for a checkpoint.')
  return final_ops_hook.final_ops_values<|MERGE_RESOLUTION|>--- conflicted
+++ resolved
@@ -262,10 +262,7 @@
     # The number of evals to run for.
     self._num_evals = num_evals
     self._evals_completed = None
-<<<<<<< HEAD
-=======
     self._log_progress = log_progress
->>>>>>> 99fe61a8
 
   def _set_evals_completed_tensor(self, updated_eval_step):
     self._evals_completed = updated_eval_step
