# Bazel BUILD file for LLVM.
#
# This BUILD file is auto-generated; do not edit!

licenses(["notice"])

exports_files(["LICENSE.TXT"])

load(
    "@org_tensorflow//third_party/llvm:llvm.bzl",
    "cmake_var_string",
    "expand_cmake_vars",
    "gentbl",
    "llvm_all_cmake_vars",
    "llvm_copts",
    "llvm_defines",
    "llvm_linkopts",
    "llvm_support_platform_specific_srcs_glob",
)
load(
    "@org_tensorflow//third_party:common.bzl",
    "template_rule",
)

package(default_visibility = ["//visibility:public"])

llvm_host_triple = "x86_64-unknown-linux_gnu"

llvm_targets = [
    "AArch64",
    "AMDGPU",
    "ARM",
    "NVPTX",
    "PowerPC",
    "X86",
    "SystemZ",
]

llvm_target_asm_parsers = llvm_targets

llvm_target_asm_printers = llvm_targets

llvm_target_disassemblers = llvm_targets

# Performs CMake variable substitutions on configuration header files.
expand_cmake_vars(
    name = "config_gen",
    src = "include/llvm/Config/config.h.cmake",
    cmake_vars = llvm_all_cmake_vars,
    dst = "include/llvm/Config/config.h",
)

expand_cmake_vars(
    name = "llvm_config_gen",
    src = "include/llvm/Config/llvm-config.h.cmake",
    cmake_vars = llvm_all_cmake_vars,
    dst = "include/llvm/Config/llvm-config.h",
)

expand_cmake_vars(
    name = "abi_breaking_gen",
    src = "include/llvm/Config/abi-breaking.h.cmake",
    cmake_vars = llvm_all_cmake_vars,
    dst = "include/llvm/Config/abi-breaking.h",
)

# Performs macro expansions on .def.in files
template_rule(
    name = "targets_def_gen",
    src = "include/llvm/Config/Targets.def.in",
    out = "include/llvm/Config/Targets.def",
    substitutions = {
        "@LLVM_ENUM_TARGETS@": "\n".join(
            ["LLVM_TARGET({})".format(t) for t in llvm_targets],
        ),
    },
)

template_rule(
    name = "asm_parsers_def_gen",
    src = "include/llvm/Config/AsmParsers.def.in",
    out = "include/llvm/Config/AsmParsers.def",
    substitutions = {
        "@LLVM_ENUM_ASM_PARSERS@": "\n".join(
            ["LLVM_ASM_PARSER({})".format(t) for t in llvm_target_asm_parsers],
        ),
    },
)

template_rule(
    name = "asm_printers_def_gen",
    src = "include/llvm/Config/AsmPrinters.def.in",
    out = "include/llvm/Config/AsmPrinters.def",
    substitutions = {
        "@LLVM_ENUM_ASM_PRINTERS@": "\n".join(
            ["LLVM_ASM_PRINTER({})".format(t) for t in llvm_target_asm_printers],
        ),
    },
)

template_rule(
    name = "disassemblers_def_gen",
    src = "include/llvm/Config/Disassemblers.def.in",
    out = "include/llvm/Config/Disassemblers.def",
    substitutions = {
        "@LLVM_ENUM_DISASSEMBLERS@": "\n".join(
            ["LLVM_DISASSEMBLER({})".format(t) for t in llvm_target_disassemblers],
        ),
    },
)

# A common library that all LLVM targets depend on.
# TODO(b/113996071): We need to glob all potentially #included files and stage
# them here because LLVM's build files are not strict headers clean, and remote
# build execution requires all inputs to be depended upon.
cc_library(
    name = "config",
    hdrs = glob([
        "**/*.h",
        "**/*.def",
        "**/*.inc.cpp",
    ]) + [
        "include/llvm/Config/AsmParsers.def",
        "include/llvm/Config/AsmPrinters.def",
        "include/llvm/Config/Disassemblers.def",
        "include/llvm/Config/Targets.def",
        "include/llvm/Config/config.h",
        "include/llvm/Config/llvm-config.h",
        "include/llvm/Config/abi-breaking.h",
    ],
    defines = llvm_defines,
    includes = ["include"],
)

# A creator of an empty file include/llvm/Support/VCSRevision.h.
# This is usually populated by the upstream build infrastructure, but in this
# case we leave it blank. See upstream revision r300160.
genrule(
    name = "vcs_revision_gen",
    srcs = [],
    outs = ["include/llvm/Support/VCSRevision.h"],
    cmd = "echo '' > \"$@\"",
)

# Rules that apply the LLVM tblgen tool.
gentbl(
    name = "attributes_gen",
    tbl_outs = [("-gen-attrs", "include/llvm/IR/Attributes.inc")],
    tblgen = ":llvm-tblgen",
    td_file = "include/llvm/IR/Attributes.td",
    td_srcs = ["include/llvm/IR/Attributes.td"],
)

gentbl(
    name = "instcombine_transforms_gen",
    tbl_outs = [(
        "-gen-searchable-tables",
        "lib/Transforms/InstCombine/InstCombineTables.inc",
    )],
    tblgen = ":llvm-tblgen",
    td_file = "lib/Transforms/InstCombine/InstCombineTables.td",
    td_srcs = glob([
        "include/llvm/CodeGen/*.td",
        "include/llvm/IR/Intrinsics*.td",
    ]) + ["include/llvm/TableGen/SearchableTable.td"],
)

gentbl(
    name = "intrinsic_enums_gen",
    tbl_outs = [("-gen-intrinsic-enums", "include/llvm/IR/IntrinsicEnums.inc")],
    tblgen = ":llvm-tblgen",
    td_file = "include/llvm/IR/Intrinsics.td",
    td_srcs = glob([
        "include/llvm/CodeGen/*.td",
        "include/llvm/IR/Intrinsics*.td",
    ]),
)

gentbl(
    name = "aarch64_enums_gen",
    tbl_outs = [(
        "-gen-intrinsic-enums -intrinsic-prefix=aarch64",
        "include/llvm/IR/IntrinsicsAArch64.h",
    )],
    tblgen = ":llvm-tblgen",
    td_file = "include/llvm/IR/Intrinsics.td",
    td_srcs = glob([
        "include/llvm/CodeGen/*.td",
        "include/llvm/IR/Intrinsics*.td",
    ]),
)

gentbl(
    name = "amdgcn_enums_gen",
    tbl_outs = [(
        "-gen-intrinsic-enums -intrinsic-prefix=amdgcn",
        "include/llvm/IR/IntrinsicsAMDGPU.h",
    )],
    tblgen = ":llvm-tblgen",
    td_file = "include/llvm/IR/Intrinsics.td",
    td_srcs = glob([
        "include/llvm/CodeGen/*.td",
        "include/llvm/IR/Intrinsics*.td",
    ]),
)

gentbl(
    name = "arm_enums_gen",
    tbl_outs = [(
        "-gen-intrinsic-enums -intrinsic-prefix=arm",
        "include/llvm/IR/IntrinsicsARM.h",
    )],
    tblgen = ":llvm-tblgen",
    td_file = "include/llvm/IR/Intrinsics.td",
    td_srcs = glob([
        "include/llvm/CodeGen/*.td",
        "include/llvm/IR/Intrinsics*.td",
    ]),
)

gentbl(
    name = "bpf_enums_gen",
    tbl_outs = [(
        "-gen-intrinsic-enums -intrinsic-prefix=bpf",
        "include/llvm/IR/IntrinsicsBPF.h",
    )],
    tblgen = ":llvm-tblgen",
    td_file = "include/llvm/IR/Intrinsics.td",
    td_srcs = glob([
        "include/llvm/CodeGen/*.td",
        "include/llvm/IR/Intrinsics*.td",
    ]),
)

gentbl(
    name = "hexagon_enums_gen",
    tbl_outs = [(
        "-gen-intrinsic-enums -intrinsic-prefix=hexagon",
        "include/llvm/IR/IntrinsicsHexagon.h",
    )],
    tblgen = ":llvm-tblgen",
    td_file = "include/llvm/IR/Intrinsics.td",
    td_srcs = glob([
        "include/llvm/CodeGen/*.td",
        "include/llvm/IR/Intrinsics*.td",
    ]),
)

gentbl(
    name = "mips_enums_gen",
    tbl_outs = [(
        "-gen-intrinsic-enums -intrinsic-prefix=mips",
        "include/llvm/IR/IntrinsicsMips.h",
    )],
    tblgen = ":llvm-tblgen",
    td_file = "include/llvm/IR/Intrinsics.td",
    td_srcs = glob([
        "include/llvm/CodeGen/*.td",
        "include/llvm/IR/Intrinsics*.td",
    ]),
)

gentbl(
    name = "nvvm_enums_gen",
    tbl_outs = [(
        "-gen-intrinsic-enums -intrinsic-prefix=nvvm",
        "include/llvm/IR/IntrinsicsNVPTX.h",
    )],
    tblgen = ":llvm-tblgen",
    td_file = "include/llvm/IR/Intrinsics.td",
    td_srcs = glob([
        "include/llvm/CodeGen/*.td",
        "include/llvm/IR/Intrinsics*.td",
    ]),
)

gentbl(
    name = "ppc_enums_gen",
    tbl_outs = [(
        "-gen-intrinsic-enums -intrinsic-prefix=ppc",
        "include/llvm/IR/IntrinsicsPowerPC.h",
    )],
    tblgen = ":llvm-tblgen",
    td_file = "include/llvm/IR/Intrinsics.td",
    td_srcs = glob([
        "include/llvm/CodeGen/*.td",
        "include/llvm/IR/Intrinsics*.td",
    ]),
)

gentbl(
    name = "r600_enums_gen",
    tbl_outs = [(
        "-gen-intrinsic-enums -intrinsic-prefix=r600",
        "include/llvm/IR/IntrinsicsR600.h",
    )],
    tblgen = ":llvm-tblgen",
    td_file = "include/llvm/IR/Intrinsics.td",
    td_srcs = glob([
        "include/llvm/CodeGen/*.td",
        "include/llvm/IR/Intrinsics*.td",
    ]),
)

gentbl(
    name = "riscv_enums_gen",
    tbl_outs = [(
        "-gen-intrinsic-enums -intrinsic-prefix=riscv",
        "include/llvm/IR/IntrinsicsRISCV.h",
    )],
    tblgen = ":llvm-tblgen",
    td_file = "include/llvm/IR/Intrinsics.td",
    td_srcs = glob([
        "include/llvm/CodeGen/*.td",
        "include/llvm/IR/Intrinsics*.td",
    ]),
)

gentbl(
    name = "s390_enums_gen",
    tbl_outs = [(
        "-gen-intrinsic-enums -intrinsic-prefix=s390",
        "include/llvm/IR/IntrinsicsS390.h",
    )],
    tblgen = ":llvm-tblgen",
    td_file = "include/llvm/IR/Intrinsics.td",
    td_srcs = glob([
        "include/llvm/CodeGen/*.td",
        "include/llvm/IR/Intrinsics*.td",
    ]),
)

gentbl(
    name = "wasm_enums_gen",
    tbl_outs = [(
        "-gen-intrinsic-enums -intrinsic-prefix=wasm",
        "include/llvm/IR/IntrinsicsWebAssembly.h",
    )],
    tblgen = ":llvm-tblgen",
    td_file = "include/llvm/IR/Intrinsics.td",
    td_srcs = glob([
        "include/llvm/CodeGen/*.td",
        "include/llvm/IR/Intrinsics*.td",
    ]),
)

gentbl(
    name = "x86_enums_gen",
    tbl_outs = [(
        "-gen-intrinsic-enums -intrinsic-prefix=x86",
        "include/llvm/IR/IntrinsicsX86.h",
    )],
    tblgen = ":llvm-tblgen",
    td_file = "include/llvm/IR/Intrinsics.td",
    td_srcs = glob([
        "include/llvm/CodeGen/*.td",
        "include/llvm/IR/Intrinsics*.td",
    ]),
)

gentbl(
    name = "xcore_enums_gen",
    tbl_outs = [(
        "-gen-intrinsic-enums -intrinsic-prefix=xcore",
        "include/llvm/IR/IntrinsicsXCore.h",
    )],
    tblgen = ":llvm-tblgen",
    td_file = "include/llvm/IR/Intrinsics.td",
    td_srcs = glob([
        "include/llvm/CodeGen/*.td",
        "include/llvm/IR/Intrinsics*.td",
    ]),
)

gentbl(
    name = "intrinsics_impl_gen",
    tbl_outs = [("-gen-intrinsic-impl", "include/llvm/IR/IntrinsicImpl.inc")],
    tblgen = ":llvm-tblgen",
    td_file = "include/llvm/IR/Intrinsics.td",
    td_srcs = glob([
        "include/llvm/CodeGen/*.td",
        "include/llvm/IR/Intrinsics*.td",
    ]),
)

cc_library(
    name = "utils_tablegen",
    srcs = glob([
        "utils/TableGen/GlobalISel/*.cpp",
    ]),
    hdrs = glob([
        "utils/TableGen/GlobalISel/*.h",
    ]),
    deps = [
        ":tablegen",
    ],
)

# Binary targets used by Tensorflow.
cc_binary(
    name = "llvm-tblgen",
    srcs = glob([
        "utils/TableGen/*.cpp",
        "utils/TableGen/*.h",
    ]),
    copts = llvm_copts,
    linkopts = llvm_linkopts,
    stamp = 0,
    deps = [
        ":config",
        ":support",
        ":tablegen",
        ":utils_tablegen",
    ],
)

cc_binary(
    name = "FileCheck",
    testonly = 1,
    srcs = glob([
        "utils/FileCheck/*.cpp",
        "utils/FileCheck/*.h",
    ]),
    copts = llvm_copts,
    linkopts = llvm_linkopts,
    stamp = 0,
    deps = [":support"],
)

llvm_target_list = [
    {
        "name": "AArch64",
        "lower_name": "aarch64",
        "short_name": "AArch64",
        "tbl_outs": [
            ("-gen-register-bank", "lib/Target/AArch64/AArch64GenRegisterBank.inc"),
            ("-gen-register-info", "lib/Target/AArch64/AArch64GenRegisterInfo.inc"),
            ("-gen-instr-info", "lib/Target/AArch64/AArch64GenInstrInfo.inc"),
            ("-gen-emitter", "lib/Target/AArch64/AArch64GenMCCodeEmitter.inc"),
            ("-gen-pseudo-lowering", "lib/Target/AArch64/AArch64GenMCPseudoLowering.inc"),
            ("-gen-asm-writer", "lib/Target/AArch64/AArch64GenAsmWriter.inc"),
            ("-gen-asm-writer -asmwriternum=1", "lib/Target/AArch64/AArch64GenAsmWriter1.inc"),
            ("-gen-asm-matcher", "lib/Target/AArch64/AArch64GenAsmMatcher.inc"),
            ("-gen-dag-isel", "lib/Target/AArch64/AArch64GenDAGISel.inc"),
            ("-gen-fast-isel", "lib/Target/AArch64/AArch64GenFastISel.inc"),
            ("-gen-global-isel", "lib/Target/AArch64/AArch64GenGlobalISel.inc"),
            ("-gen-global-isel-combiner -combiners=AArch64PreLegalizerCombinerHelper", "lib/Target/AArch64/AArch64GenGICombiner.inc"),
            ("-gen-callingconv", "lib/Target/AArch64/AArch64GenCallingConv.inc"),
            ("-gen-subtarget", "lib/Target/AArch64/AArch64GenSubtargetInfo.inc"),
            ("-gen-disassembler", "lib/Target/AArch64/AArch64GenDisassemblerTables.inc"),
            ("-gen-searchable-tables", "lib/Target/AArch64/AArch64GenSystemOperands.inc"),
        ],
    },
    {
        "name": "AMDGPU",
        "lower_name": "amdgpu",
        "short_name": "AMDGPU",
        "tbl_outs": [
            ("-gen-register-bank", "lib/Target/AMDGPU/AMDGPUGenRegisterBank.inc"),
            ("-gen-register-info", "lib/Target/AMDGPU/AMDGPUGenRegisterInfo.inc"),
            ("-gen-instr-info", "lib/Target/AMDGPU/AMDGPUGenInstrInfo.inc"),
            ("-gen-dag-isel", "lib/Target/AMDGPU/AMDGPUGenDAGISel.inc"),
            ("-gen-callingconv", "lib/Target/AMDGPU/AMDGPUGenCallingConv.inc"),
            ("-gen-subtarget", "lib/Target/AMDGPU/AMDGPUGenSubtargetInfo.inc"),
            ("-gen-emitter", "lib/Target/AMDGPU/AMDGPUGenMCCodeEmitter.inc"),
            ("-gen-dfa-packetizer", "lib/Target/AMDGPU/AMDGPUGenDFAPacketizer.inc"),
            ("-gen-asm-writer", "lib/Target/AMDGPU/AMDGPUGenAsmWriter.inc"),
            ("-gen-asm-matcher", "lib/Target/AMDGPU/AMDGPUGenAsmMatcher.inc"),
            ("-gen-disassembler", "lib/Target/AMDGPU/AMDGPUGenDisassemblerTables.inc"),
            ("-gen-pseudo-lowering", "lib/Target/AMDGPU/AMDGPUGenMCPseudoLowering.inc"),
            ("-gen-searchable-tables", "lib/Target/AMDGPU/AMDGPUGenSearchableTables.inc"),
        ],
        "tbl_deps": [
            ":amdgpu_isel_target_gen",
        ],
    },
    {
        "name": "AMDGPU",
        "lower_name": "amdgpu_r600",
        "short_name": "R600",
        "tbl_outs": [
            ("-gen-asm-writer", "lib/Target/AMDGPU/R600GenAsmWriter.inc"),
            ("-gen-callingconv", "lib/Target/AMDGPU/R600GenCallingConv.inc"),
            ("-gen-dag-isel", "lib/Target/AMDGPU/R600GenDAGISel.inc"),
            ("-gen-dfa-packetizer", "lib/Target/AMDGPU/R600GenDFAPacketizer.inc"),
            ("-gen-instr-info", "lib/Target/AMDGPU/R600GenInstrInfo.inc"),
            ("-gen-emitter", "lib/Target/AMDGPU/R600GenMCCodeEmitter.inc"),
            ("-gen-register-info", "lib/Target/AMDGPU/R600GenRegisterInfo.inc"),
            ("-gen-subtarget", "lib/Target/AMDGPU/R600GenSubtargetInfo.inc"),
        ],
    },
    {
        "name": "ARM",
        "lower_name": "arm",
        "short_name": "ARM",
        "tbl_outs": [
            ("-gen-register-bank", "lib/Target/ARM/ARMGenRegisterBank.inc"),
            ("-gen-register-info", "lib/Target/ARM/ARMGenRegisterInfo.inc"),
            ("-gen-searchable-tables", "lib/Target/ARM/ARMGenSystemRegister.inc"),
            ("-gen-instr-info", "lib/Target/ARM/ARMGenInstrInfo.inc"),
            ("-gen-emitter", "lib/Target/ARM/ARMGenMCCodeEmitter.inc"),
            ("-gen-pseudo-lowering", "lib/Target/ARM/ARMGenMCPseudoLowering.inc"),
            ("-gen-asm-writer", "lib/Target/ARM/ARMGenAsmWriter.inc"),
            ("-gen-asm-matcher", "lib/Target/ARM/ARMGenAsmMatcher.inc"),
            ("-gen-dag-isel", "lib/Target/ARM/ARMGenDAGISel.inc"),
            ("-gen-fast-isel", "lib/Target/ARM/ARMGenFastISel.inc"),
            ("-gen-global-isel", "lib/Target/ARM/ARMGenGlobalISel.inc"),
            ("-gen-callingconv", "lib/Target/ARM/ARMGenCallingConv.inc"),
            ("-gen-subtarget", "lib/Target/ARM/ARMGenSubtargetInfo.inc"),
            ("-gen-disassembler", "lib/Target/ARM/ARMGenDisassemblerTables.inc"),
        ],
    },
    {
        "name": "NVPTX",
        "lower_name": "nvptx",
        "short_name": "NVPTX",
        "tbl_outs": [
            ("-gen-register-info", "lib/Target/NVPTX/NVPTXGenRegisterInfo.inc"),
            ("-gen-instr-info", "lib/Target/NVPTX/NVPTXGenInstrInfo.inc"),
            ("-gen-asm-writer", "lib/Target/NVPTX/NVPTXGenAsmWriter.inc"),
            ("-gen-dag-isel", "lib/Target/NVPTX/NVPTXGenDAGISel.inc"),
            ("-gen-subtarget", "lib/Target/NVPTX/NVPTXGenSubtargetInfo.inc"),
        ],
    },
    {
        "name": "PowerPC",
        "lower_name": "powerpc",
        "short_name": "PPC",
        "tbl_outs": [
            ("-gen-asm-writer", "lib/Target/PowerPC/PPCGenAsmWriter.inc"),
            ("-gen-asm-matcher", "lib/Target/PowerPC/PPCGenAsmMatcher.inc"),
            ("-gen-emitter", "lib/Target/PowerPC/PPCGenMCCodeEmitter.inc"),
            ("-gen-register-info", "lib/Target/PowerPC/PPCGenRegisterInfo.inc"),
            ("-gen-instr-info", "lib/Target/PowerPC/PPCGenInstrInfo.inc"),
            ("-gen-dag-isel", "lib/Target/PowerPC/PPCGenDAGISel.inc"),
            ("-gen-fast-isel", "lib/Target/PowerPC/PPCGenFastISel.inc"),
            ("-gen-callingconv", "lib/Target/PowerPC/PPCGenCallingConv.inc"),
            ("-gen-subtarget", "lib/Target/PowerPC/PPCGenSubtargetInfo.inc"),
            ("-gen-disassembler", "lib/Target/PowerPC/PPCGenDisassemblerTables.inc"),
        ],
    },
    {
        "name": "SystemZ",
        "lower_name": "system_z",
        "short_name": "SystemZ",
        "tbl_outs": [
            ("-gen-asm-writer", "lib/Target/SystemZ/SystemZGenAsmWriter.inc"),
            ("-gen-asm-matcher", "lib/Target/SystemZ/SystemZGenAsmMatcher.inc"),
            ("-gen-emitter", "lib/Target/SystemZ/SystemZGenMCCodeEmitter.inc"),
            ("-gen-register-info", "lib/Target/SystemZ/SystemZGenRegisterInfo.inc"),
            ("-gen-instr-info", "lib/Target/SystemZ/SystemZGenInstrInfo.inc"),
            ("-gen-dag-isel", "lib/Target/SystemZ/SystemZGenDAGISel.inc"),
            ("-gen-callingconv", "lib/Target/SystemZ/SystemZGenCallingConv.inc"),
            ("-gen-subtarget", "lib/Target/SystemZ/SystemZGenSubtargetInfo.inc"),
            ("-gen-disassembler", "lib/Target/SystemZ/SystemZGenDisassemblerTables.inc"),
        ],
    },
    {
        "name": "X86",
        "lower_name": "x86",
        "short_name": "X86",
        "tbl_outs": [
            ("-gen-register-bank", "lib/Target/X86/X86GenRegisterBank.inc"),
            ("-gen-register-info", "lib/Target/X86/X86GenRegisterInfo.inc"),
            ("-gen-disassembler", "lib/Target/X86/X86GenDisassemblerTables.inc"),
            ("-gen-instr-info", "lib/Target/X86/X86GenInstrInfo.inc"),
            ("-gen-asm-writer", "lib/Target/X86/X86GenAsmWriter.inc"),
            ("-gen-asm-writer -asmwriternum=1", "lib/Target/X86/X86GenAsmWriter1.inc"),
            ("-gen-asm-matcher", "lib/Target/X86/X86GenAsmMatcher.inc"),
            ("-gen-dag-isel", "lib/Target/X86/X86GenDAGISel.inc"),
            ("-gen-fast-isel", "lib/Target/X86/X86GenFastISel.inc"),
            ("-gen-global-isel", "lib/Target/X86/X86GenGlobalISel.inc"),
            ("-gen-callingconv", "lib/Target/X86/X86GenCallingConv.inc"),
            ("-gen-subtarget", "lib/Target/X86/X86GenSubtargetInfo.inc"),
            ("-gen-x86-EVEX2VEX-tables", "lib/Target/X86/X86GenEVEX2VEXTables.inc"),
        ],
    },
]

filegroup(
    name = "common_target_td_sources",
    srcs = glob([
        "include/llvm/CodeGen/*.td",
        "include/llvm/IR/Intrinsics*.td",
        "include/llvm/TableGen/*.td",
        "include/llvm/Target/*.td",
        "include/llvm/Target/GlobalISel/*.td",
    ]),
)

gentbl(
    name = "amdgpu_isel_target_gen",
    tbl_outs = [
        ("-gen-global-isel", "lib/Target/AMDGPU/AMDGPUGenGlobalISel.inc"),
        ("-gen-global-isel-combiner -combiners=AMDGPUPreLegalizerCombinerHelper", "lib/Target/AMDGPU/AMDGPUGenPreLegalizeGICombiner.inc"),
        ("-gen-global-isel-combiner -combiners=AMDGPUPostLegalizerCombinerHelper", "lib/Target/AMDGPU/AMDGPUGenPostLegalizeGICombiner.inc"),
    ],
    tblgen = ":llvm-tblgen",
    td_file = "lib/Target/AMDGPU/AMDGPUGISel.td",
    td_srcs = [
        ":common_target_td_sources",
    ] + glob([
        "lib/Target/AMDGPU/*.td",
    ]),
)

[
    gentbl(
        name = target["lower_name"] + "_target_gen",
        tbl_outs = target["tbl_outs"],
        tblgen = ":llvm-tblgen",
        td_file = ("lib/Target/" + target["name"] + "/" + target["short_name"] +
                   ".td"),
        td_srcs = glob([
            "lib/Target/" + target["name"] + "/*.td",
            "include/llvm/CodeGen/*.td",
            "include/llvm/IR/Intrinsics*.td",
            "include/llvm/TableGen/*.td",
            "include/llvm/Target/*.td",
            "include/llvm/Target/GlobalISel/*.td",
        ]),
        deps = target.get("tbl_deps", []),
    )
    for target in llvm_target_list
]

# This target is used to provide *.def files to x86_code_gen.
# Files with '.def' extension are not allowed in 'srcs' of 'cc_library' rule.
cc_library(
    name = "x86_defs",
    hdrs = glob([
        "lib/Target/X86/*.def",
    ]),
    visibility = ["//visibility:private"],
)

# This filegroup provides the docker build script in LLVM repo
filegroup(
    name = "docker",
    srcs = glob([
        "utils/docker/build_docker_image.sh",
    ]),
    visibility = ["//visibility:public"],
)

py_binary(
    name = "lit",
    srcs = ["utils/lit/lit.py"] + glob(["utils/lit/lit/**/*.py"]),
)

cc_binary(
    name = "count",
    srcs = ["utils/count/count.c"],
)

cc_binary(
    name = "not",
    srcs = ["utils/not/not.cpp"],
    copts = llvm_copts,
    linkopts = llvm_linkopts,
    deps = [
        ":support",
    ],
)

cc_library(
    name = "all_targets",
    deps = [
        ":aarch64_code_gen",
        ":amdgpu_code_gen",
        ":arm_code_gen",
        ":nvptx_code_gen",
        ":powerpc_code_gen",
        ":x86_code_gen",
        ":system_z_code_gen",
    ],
)

cc_library(
    name = "AArch64AsmParser",
    srcs = glob([
        "lib/Target/AArch64/AsmParser/*.c",
        "lib/Target/AArch64/AsmParser/*.cpp",
        "lib/Target/AArch64/AsmParser/*.inc",
    ]),
    hdrs = glob([
        "include/llvm/Target/AArch64/AsmParser/*.h",
        "include/llvm/Target/AArch64/AsmParser/*.def",
        "include/llvm/Target/AArch64/AsmParser/*.inc",
        "lib/Target/AArch64/AsmParser/*.h",
    ]),
    copts = llvm_copts + ["-Iexternal/llvm-project/llvm/lib/Target/AArch64"],
    deps = [
        ":AArch64Desc",
        ":AArch64Info",
        ":AArch64Utils",
        ":MC",
        ":MCParser",
        ":Support",
        ":config",
    ],
)

alias(
    name = "aarch64_asm_parser",
    actual = ":AArch64AsmParser",
)

cc_library(
    name = "AArch64CodeGen",
    srcs = glob([
        "lib/Target/AArch64/*.c",
        "lib/Target/AArch64/*.cpp",
        "lib/Target/AArch64/*.inc",
    ]),
    hdrs = glob([
        "include/llvm/Target/AArch64/*.h",
        "include/llvm/Target/AArch64/*.def",
        "include/llvm/Target/AArch64/*.inc",
        "lib/Target/AArch64/*.h",
    ]),
    copts = llvm_copts + ["-Iexternal/llvm-project/llvm/lib/Target/AArch64"],
    deps = [
        ":AArch64Desc",
        ":AArch64Info",
        ":AArch64Utils",
        ":Analysis",
        ":AsmPrinter",
        ":CFGuard",
        ":CodeGen",
        ":Core",
        ":GlobalISel",
        ":MC",
        ":Scalar",
        ":SelectionDAG",
        ":Support",
        ":Target",
        ":TransformUtils",
        ":config",
    ],
)

alias(
    name = "aarch64_code_gen",
    actual = ":AArch64CodeGen",
)

cc_library(
    name = "AArch64Desc",
    srcs = glob([
        "lib/Target/AArch64/MCTargetDesc/*.c",
        "lib/Target/AArch64/MCTargetDesc/*.cpp",
        "lib/Target/AArch64/MCTargetDesc/*.inc",
    ]),
    hdrs = glob([
        "include/llvm/Target/AArch64/MCTargetDesc/*.h",
        "include/llvm/Target/AArch64/MCTargetDesc/*.def",
        "include/llvm/Target/AArch64/MCTargetDesc/*.inc",
        "lib/Target/AArch64/MCTargetDesc/*.h",
    ]),
    copts = llvm_copts + ["-Iexternal/llvm-project/llvm/lib/Target/AArch64"],
    deps = [
        ":AArch64Info",
        ":AArch64Utils",
        ":BinaryFormat",
        ":MC",
        ":Support",
        ":aarch64_target_gen",
        ":attributes_gen",
        ":config",
        ":intrinsic_enums_gen",
        ":intrinsics_impl_gen",
    ],
)

alias(
    name = "aarch64_desc",
    actual = ":AArch64Desc",
)

cc_library(
    name = "AArch64Disassembler",
    srcs = glob([
        "lib/Target/AArch64/Disassembler/*.c",
        "lib/Target/AArch64/Disassembler/*.cpp",
        "lib/Target/AArch64/Disassembler/*.inc",
    ]),
    hdrs = glob([
        "include/llvm/Target/AArch64/Disassembler/*.h",
        "include/llvm/Target/AArch64/Disassembler/*.def",
        "include/llvm/Target/AArch64/Disassembler/*.inc",
        "lib/Target/AArch64/Disassembler/*.h",
    ]),
    copts = llvm_copts + ["-Iexternal/llvm-project/llvm/lib/Target/AArch64"],
    deps = [
        ":AArch64Desc",
        ":AArch64Info",
        ":AArch64Utils",
        ":MC",
        ":MCDisassembler",
        ":Support",
        ":config",
    ],
)

alias(
    name = "aarch64_disassembler",
    actual = ":AArch64Disassembler",
)

cc_library(
    name = "AArch64Info",
    srcs = glob([
        "lib/Target/AArch64/TargetInfo/*.c",
        "lib/Target/AArch64/TargetInfo/*.cpp",
        "lib/Target/AArch64/TargetInfo/*.inc",
        "lib/Target/AArch64/MCTargetDesc/*.h",
    ]),
    hdrs = glob([
        "include/llvm/Target/AArch64/TargetInfo/*.h",
        "include/llvm/Target/AArch64/TargetInfo/*.def",
        "include/llvm/Target/AArch64/TargetInfo/*.inc",
        "lib/Target/AArch64/*.def",
        "lib/Target/AArch64/AArch64*.h",
        "lib/Target/AArch64/TargetInfo/*.h",
    ]),
    copts = llvm_copts + ["-Iexternal/llvm-project/llvm/lib/Target/AArch64"],
    deps = [
        ":Support",
        ":code_gen",
        ":config",
        ":target",
    ],
)

alias(
    name = "aarch64_info",
    actual = ":AArch64Info",
)

cc_library(
    name = "AArch64Utils",
    srcs = glob([
        "lib/Target/AArch64/Utils/*.c",
        "lib/Target/AArch64/Utils/*.cpp",
        "lib/Target/AArch64/Utils/*.inc",
        "lib/Target/AArch64/MCTargetDesc/*.h",
    ]),
    hdrs = glob([
        "include/llvm/Target/AArch64/Utils/*.h",
        "include/llvm/Target/AArch64/Utils/*.def",
        "include/llvm/Target/AArch64/Utils/*.inc",
        "lib/Target/AArch64/Utils/*.h",
    ]),
    copts = llvm_copts + ["-Iexternal/llvm-project/llvm/lib/Target/AArch64"],
    deps = [
        ":Support",
        ":aarch64_target_gen",
        ":config",
        ":mc",
    ],
)

alias(
    name = "aarch64_utils",
    actual = ":AArch64Utils",
)

cc_library(
    name = "AMDGPUAsmParser",
    srcs = glob([
        "lib/Target/AMDGPU/AsmParser/*.c",
        "lib/Target/AMDGPU/AsmParser/*.cpp",
        "lib/Target/AMDGPU/AsmParser/*.inc",
    ]),
    hdrs = glob([
        "include/llvm/Target/AMDGPU/AsmParser/*.h",
        "include/llvm/Target/AMDGPU/AsmParser/*.def",
        "include/llvm/Target/AMDGPU/AsmParser/*.inc",
        "lib/Target/AMDGPU/AsmParser/*.h",
    ]),
    copts = llvm_copts + ["-Iexternal/llvm-project/llvm/lib/Target/AMDGPU"],
    deps = [
        ":AMDGPUDesc",
        ":AMDGPUInfo",
        ":AMDGPUUtils",
        ":MC",
        ":MCParser",
        ":Support",
        ":config",
    ],
)

alias(
    name = "amdgpu_asm_parser",
    actual = ":AMDGPUAsmParser",
)

cc_library(
    name = "AMDGPUCodeGen",
    srcs = glob([
        "lib/Target/AMDGPU/*.c",
        "lib/Target/AMDGPU/*.cpp",
        "lib/Target/AMDGPU/*.inc",
    ]),
    hdrs = glob([
        "include/llvm/Target/AMDGPU/*.h",
        "include/llvm/Target/AMDGPU/*.def",
        "include/llvm/Target/AMDGPU/*.inc",
        "lib/Target/AMDGPU/*.h",
    ]),
    copts = llvm_copts + ["-Iexternal/llvm-project/llvm/lib/Target/AMDGPU"],
    deps = [
        ":AMDGPUDesc",
        ":AMDGPUInfo",
        ":AMDGPUUtils",
        ":Analysis",
        ":AsmPrinter",
        ":BinaryFormat",
        ":CodeGen",
        ":Core",
        ":GlobalISel",
        ":IPO",
        ":MC",
        ":MIRParser",
        ":Scalar",
        ":SelectionDAG",
        ":Support",
        ":Target",
        ":TransformUtils",
        ":Vectorize",
        ":config",
    ],
)

alias(
    name = "amdgpu_code_gen",
    actual = ":AMDGPUCodeGen",
)

cc_library(
    name = "AMDGPUDesc",
    srcs = glob([
        "lib/Target/AMDGPU/MCTargetDesc/*.c",
        "lib/Target/AMDGPU/MCTargetDesc/*.cpp",
        "lib/Target/AMDGPU/MCTargetDesc/*.inc",
    ]),
    hdrs = glob([
        "include/llvm/Target/AMDGPU/MCTargetDesc/*.h",
        "include/llvm/Target/AMDGPU/MCTargetDesc/*.def",
        "include/llvm/Target/AMDGPU/MCTargetDesc/*.inc",
        "lib/Target/AMDGPU/MCTargetDesc/*.h",
    ]),
    copts = llvm_copts + ["-Iexternal/llvm-project/llvm/lib/Target/AMDGPU"],
    deps = [
        ":AMDGPUInfo",
        ":AMDGPUUtils",
        ":BinaryFormat",
        ":Core",
        ":MC",
        ":Support",
        ":config",
    ],
)

alias(
    name = "amdgpu_desc",
    actual = ":AMDGPUDesc",
)

cc_library(
    name = "AMDGPUDisassembler",
    srcs = glob([
        "lib/Target/AMDGPU/Disassembler/*.c",
        "lib/Target/AMDGPU/Disassembler/*.cpp",
        "lib/Target/AMDGPU/Disassembler/*.inc",
    ]),
    hdrs = glob([
        "include/llvm/Target/AMDGPU/Disassembler/*.h",
        "include/llvm/Target/AMDGPU/Disassembler/*.def",
        "include/llvm/Target/AMDGPU/Disassembler/*.inc",
        "lib/Target/AMDGPU/Disassembler/*.h",
    ]),
    copts = llvm_copts + ["-Iexternal/llvm-project/llvm/lib/Target/AMDGPU"],
    deps = [
        ":AMDGPUDesc",
        ":AMDGPUInfo",
        ":AMDGPUUtils",
        ":MC",
        ":MCDisassembler",
        ":Support",
        ":config",
    ],
)

alias(
    name = "amdgpu_disassembler",
    actual = ":AMDGPUDisassembler",
)

cc_library(
    name = "AMDGPUInfo",
    srcs = glob([
        "lib/Target/AMDGPU/TargetInfo/*.c",
        "lib/Target/AMDGPU/TargetInfo/*.cpp",
        "lib/Target/AMDGPU/TargetInfo/*.inc",
    ]),
    hdrs = glob([
        "include/llvm/Target/AMDGPU/TargetInfo/*.h",
        "include/llvm/Target/AMDGPU/TargetInfo/*.def",
        "include/llvm/Target/AMDGPU/TargetInfo/*.inc",
        "lib/Target/AMDGPU/TargetInfo/*.h",
    ]),
    copts = llvm_copts + ["-Iexternal/llvm-project/llvm/lib/Target/AMDGPU"],
    deps = [
        ":Support",
        ":amdgpu_r600_target_gen",
        ":amdgpu_target_gen",
        ":config",
        ":core",
    ],
)

alias(
    name = "amdgpu_info",
    actual = ":AMDGPUInfo",
)

cc_library(
    name = "AMDGPUUtils",
    srcs = glob([
        "lib/Target/AMDGPU/Utils/*.c",
        "lib/Target/AMDGPU/Utils/*.cpp",
        "lib/Target/AMDGPU/Utils/*.inc",
    ]),
    hdrs = glob([
        "include/llvm/Target/AMDGPU/Utils/*.h",
        "include/llvm/Target/AMDGPU/Utils/*.def",
        "include/llvm/Target/AMDGPU/Utils/*.inc",
        "lib/Target/AMDGPU/Utils/*.h",
    ]),
    copts = llvm_copts + ["-Iexternal/llvm-project/llvm/lib/Target/AMDGPU"],
    deps = [
        ":BinaryFormat",
        ":Core",
        ":MC",
        ":Support",
        ":amdgpu_r600_target_gen",
        ":amdgpu_target_gen",
        ":config",
    ],
)

alias(
    name = "amdgpu_utils",
    actual = ":AMDGPUUtils",
)

cc_library(
    name = "ARCCodeGen",
    srcs = glob([
        "lib/Target/ARC/*.c",
        "lib/Target/ARC/*.cpp",
        "lib/Target/ARC/*.inc",
    ]),
    hdrs = glob([
        "include/llvm/Target/ARC/*.h",
        "include/llvm/Target/ARC/*.def",
        "include/llvm/Target/ARC/*.inc",
        "lib/Target/ARC/*.h",
    ]),
    copts = llvm_copts + ["-Iexternal/llvm-project/llvm/lib/Target/ARC"],
    deps = [
        ":ARCDesc",
        ":ARCInfo",
        ":Analysis",
        ":AsmPrinter",
        ":CodeGen",
        ":Core",
        ":MC",
        ":SelectionDAG",
        ":Support",
        ":Target",
        ":TransformUtils",
        ":config",
    ],
)

alias(
    name = "arc_code_gen",
    actual = ":ARCCodeGen",
)

cc_library(
    name = "ARCDesc",
    srcs = glob([
        "lib/Target/ARC/MCTargetDesc/*.c",
        "lib/Target/ARC/MCTargetDesc/*.cpp",
        "lib/Target/ARC/MCTargetDesc/*.inc",
    ]),
    hdrs = glob([
        "include/llvm/Target/ARC/MCTargetDesc/*.h",
        "include/llvm/Target/ARC/MCTargetDesc/*.def",
        "include/llvm/Target/ARC/MCTargetDesc/*.inc",
        "lib/Target/ARC/MCTargetDesc/*.h",
    ]),
    copts = llvm_copts + ["-Iexternal/llvm-project/llvm/lib/Target/ARC"],
    deps = [
        ":ARCInfo",
        ":MC",
        ":Support",
        ":config",
    ],
)

alias(
    name = "arc_desc",
    actual = ":ARCDesc",
)

cc_library(
    name = "ARCDisassembler",
    srcs = glob([
        "lib/Target/ARC/Disassembler/*.c",
        "lib/Target/ARC/Disassembler/*.cpp",
        "lib/Target/ARC/Disassembler/*.inc",
    ]),
    hdrs = glob([
        "include/llvm/Target/ARC/Disassembler/*.h",
        "include/llvm/Target/ARC/Disassembler/*.def",
        "include/llvm/Target/ARC/Disassembler/*.inc",
        "lib/Target/ARC/Disassembler/*.h",
    ]),
    copts = llvm_copts + ["-Iexternal/llvm-project/llvm/lib/Target/ARC"],
    deps = [
        ":ARCInfo",
        ":MCDisassembler",
        ":Support",
        ":config",
    ],
)

alias(
    name = "arc_disassembler",
    actual = ":ARCDisassembler",
)

cc_library(
    name = "ARCInfo",
    srcs = glob([
        "lib/Target/ARC/TargetInfo/*.c",
        "lib/Target/ARC/TargetInfo/*.cpp",
        "lib/Target/ARC/TargetInfo/*.inc",
    ]),
    hdrs = glob([
        "include/llvm/Target/ARC/TargetInfo/*.h",
        "include/llvm/Target/ARC/TargetInfo/*.def",
        "include/llvm/Target/ARC/TargetInfo/*.inc",
        "lib/Target/ARC/TargetInfo/*.h",
    ]),
    copts = llvm_copts + ["-Iexternal/llvm-project/llvm/lib/Target/ARC"],
    deps = [
        ":Support",
        ":config",
    ],
)

alias(
    name = "arc_info",
    actual = ":ARCInfo",
)

cc_library(
    name = "ARMAsmParser",
    srcs = glob([
        "lib/Target/ARM/AsmParser/*.c",
        "lib/Target/ARM/AsmParser/*.cpp",
        "lib/Target/ARM/AsmParser/*.inc",
    ]),
    hdrs = glob([
        "include/llvm/Target/ARM/AsmParser/*.h",
        "include/llvm/Target/ARM/AsmParser/*.def",
        "include/llvm/Target/ARM/AsmParser/*.inc",
        "lib/Target/ARM/AsmParser/*.h",
    ]),
    copts = llvm_copts + ["-Iexternal/llvm-project/llvm/lib/Target/ARM"],
    deps = [
        ":ARMDesc",
        ":ARMInfo",
        ":ARMUtils",
        ":MC",
        ":MCParser",
        ":Support",
        ":config",
    ],
)

alias(
    name = "arm_asm_parser",
    actual = ":ARMAsmParser",
)

cc_library(
    name = "ARMCodeGen",
    srcs = glob([
        "lib/Target/ARM/*.c",
        "lib/Target/ARM/*.cpp",
        "lib/Target/ARM/*.inc",
    ]),
    hdrs = glob([
        "include/llvm/Target/ARM/*.h",
        "include/llvm/Target/ARM/*.def",
        "include/llvm/Target/ARM/*.inc",
        "lib/Target/ARM/*.h",
    ]),
    copts = llvm_copts + ["-Iexternal/llvm-project/llvm/lib/Target/ARM"],
    deps = [
        ":ARMDesc",
        ":ARMInfo",
        ":ARMUtils",
        ":Analysis",
        ":AsmPrinter",
        ":CFGuard",
        ":CodeGen",
        ":Core",
        ":GlobalISel",
        ":MC",
        ":Scalar",
        ":SelectionDAG",
        ":Support",
        ":Target",
        ":TransformUtils",
        ":config",
    ],
)

alias(
    name = "arm_code_gen",
    actual = ":ARMCodeGen",
)

cc_library(
    name = "ARMDesc",
    srcs = glob([
        "lib/Target/ARM/MCTargetDesc/*.c",
        "lib/Target/ARM/MCTargetDesc/*.cpp",
        "lib/Target/ARM/MCTargetDesc/*.inc",
        "lib/Target/ARM/*.h",
        "include/llvm/CodeGen/GlobalISel/*.h",
    ]),
    hdrs = glob([
        "include/llvm/Target/ARM/MCTargetDesc/*.h",
        "include/llvm/Target/ARM/MCTargetDesc/*.def",
        "include/llvm/Target/ARM/MCTargetDesc/*.inc",
        "lib/Target/ARM/MCTargetDesc/*.h",
    ]),
    copts = llvm_copts + ["-Iexternal/llvm-project/llvm/lib/Target/ARM"],
    deps = [
        ":ARMInfo",
        ":ARMUtils",
        ":BinaryFormat",
        ":MC",
        ":MCDisassembler",
        ":Support",
        ":arm_target_gen",
        ":attributes_gen",
        ":config",
        ":intrinsic_enums_gen",
        ":intrinsics_impl_gen",
    ],
)

alias(
    name = "arm_desc",
    actual = ":ARMDesc",
)

cc_library(
    name = "ARMDisassembler",
    srcs = glob([
        "lib/Target/ARM/Disassembler/*.c",
        "lib/Target/ARM/Disassembler/*.cpp",
        "lib/Target/ARM/Disassembler/*.inc",
    ]),
    hdrs = glob([
        "include/llvm/Target/ARM/Disassembler/*.h",
        "include/llvm/Target/ARM/Disassembler/*.def",
        "include/llvm/Target/ARM/Disassembler/*.inc",
        "lib/Target/ARM/Disassembler/*.h",
    ]),
    copts = llvm_copts + ["-Iexternal/llvm-project/llvm/lib/Target/ARM"],
    deps = [
        ":ARMDesc",
        ":ARMInfo",
        ":ARMUtils",
        ":MCDisassembler",
        ":Support",
        ":config",
    ],
)

alias(
    name = "arm_disassembler",
    actual = ":ARMDisassembler",
)

cc_library(
    name = "ARMInfo",
    srcs = glob([
        "lib/Target/ARM/TargetInfo/*.c",
        "lib/Target/ARM/TargetInfo/*.cpp",
        "lib/Target/ARM/TargetInfo/*.inc",
        "lib/Target/ARM/MCTargetDesc/*.h",
    ]),
    hdrs = glob([
        "include/llvm/Target/ARM/TargetInfo/*.h",
        "include/llvm/Target/ARM/TargetInfo/*.def",
        "include/llvm/Target/ARM/TargetInfo/*.inc",
        "lib/Target/ARM/TargetInfo/*.h",
    ]),
    copts = llvm_copts + ["-Iexternal/llvm-project/llvm/lib/Target/ARM"],
    deps = [
        ":Support",
        ":arm_target_gen",
        ":config",
        ":target",
    ],
)

alias(
    name = "arm_info",
    actual = ":ARMInfo",
)

cc_library(
    name = "ARMUtils",
    srcs = glob([
        "lib/Target/ARM/Utils/*.c",
        "lib/Target/ARM/Utils/*.cpp",
        "lib/Target/ARM/Utils/*.inc",
        "lib/Target/ARM/MCTargetDesc/*.h",
    ]),
    hdrs = glob([
        "include/llvm/Target/ARM/Utils/*.h",
        "include/llvm/Target/ARM/Utils/*.def",
        "include/llvm/Target/ARM/Utils/*.inc",
        "lib/Target/ARM/Utils/*.h",
    ]),
    copts = llvm_copts + ["-Iexternal/llvm-project/llvm/lib/Target/ARM"],
    deps = [
        ":Support",
        ":arm_target_gen",
        ":config",
        ":mc",
    ],
)

alias(
    name = "arm_utils",
    actual = ":ARMUtils",
)

cc_library(
    name = "AVRAsmParser",
    srcs = glob([
        "lib/Target/AVR/AsmParser/*.c",
        "lib/Target/AVR/AsmParser/*.cpp",
        "lib/Target/AVR/AsmParser/*.inc",
    ]),
    hdrs = glob([
        "include/llvm/Target/AVR/AsmParser/*.h",
        "include/llvm/Target/AVR/AsmParser/*.def",
        "include/llvm/Target/AVR/AsmParser/*.inc",
        "lib/Target/AVR/AsmParser/*.h",
    ]),
    copts = llvm_copts + ["-Iexternal/llvm-project/llvm/lib/Target/AVR"],
    deps = [
        ":AVRDesc",
        ":AVRInfo",
        ":MC",
        ":MCParser",
        ":Support",
        ":config",
    ],
)

alias(
    name = "avr_asm_parser",
    actual = ":AVRAsmParser",
)

cc_library(
    name = "AVRCodeGen",
    srcs = glob([
        "lib/Target/AVR/*.c",
        "lib/Target/AVR/*.cpp",
        "lib/Target/AVR/*.inc",
    ]),
    hdrs = glob([
        "include/llvm/Target/AVR/*.h",
        "include/llvm/Target/AVR/*.def",
        "include/llvm/Target/AVR/*.inc",
        "lib/Target/AVR/*.h",
    ]),
    copts = llvm_copts + ["-Iexternal/llvm-project/llvm/lib/Target/AVR"],
    deps = [
        ":AVRDesc",
        ":AVRInfo",
        ":AsmPrinter",
        ":CodeGen",
        ":Core",
        ":MC",
        ":SelectionDAG",
        ":Support",
        ":Target",
        ":config",
    ],
)

alias(
    name = "avr_code_gen",
    actual = ":AVRCodeGen",
)

cc_library(
    name = "AVRDesc",
    srcs = glob([
        "lib/Target/AVR/MCTargetDesc/*.c",
        "lib/Target/AVR/MCTargetDesc/*.cpp",
        "lib/Target/AVR/MCTargetDesc/*.inc",
    ]),
    hdrs = glob([
        "include/llvm/Target/AVR/MCTargetDesc/*.h",
        "include/llvm/Target/AVR/MCTargetDesc/*.def",
        "include/llvm/Target/AVR/MCTargetDesc/*.inc",
        "lib/Target/AVR/MCTargetDesc/*.h",
    ]),
    copts = llvm_copts + ["-Iexternal/llvm-project/llvm/lib/Target/AVR"],
    deps = [
        ":AVRInfo",
        ":MC",
        ":Support",
        ":config",
    ],
)

alias(
    name = "avr_desc",
    actual = ":AVRDesc",
)

cc_library(
    name = "AVRDisassembler",
    srcs = glob([
        "lib/Target/AVR/Disassembler/*.c",
        "lib/Target/AVR/Disassembler/*.cpp",
        "lib/Target/AVR/Disassembler/*.inc",
    ]),
    hdrs = glob([
        "include/llvm/Target/AVR/Disassembler/*.h",
        "include/llvm/Target/AVR/Disassembler/*.def",
        "include/llvm/Target/AVR/Disassembler/*.inc",
        "lib/Target/AVR/Disassembler/*.h",
    ]),
    copts = llvm_copts + ["-Iexternal/llvm-project/llvm/lib/Target/AVR"],
    deps = [
        ":AVRInfo",
        ":MCDisassembler",
        ":Support",
        ":config",
    ],
)

alias(
    name = "avr_disassembler",
    actual = ":AVRDisassembler",
)

cc_library(
    name = "AVRInfo",
    srcs = glob([
        "lib/Target/AVR/TargetInfo/*.c",
        "lib/Target/AVR/TargetInfo/*.cpp",
        "lib/Target/AVR/TargetInfo/*.inc",
    ]),
    hdrs = glob([
        "include/llvm/Target/AVR/TargetInfo/*.h",
        "include/llvm/Target/AVR/TargetInfo/*.def",
        "include/llvm/Target/AVR/TargetInfo/*.inc",
        "lib/Target/AVR/TargetInfo/*.h",
    ]),
    copts = llvm_copts + ["-Iexternal/llvm-project/llvm/lib/Target/AVR"],
    deps = [
        ":Support",
        ":config",
    ],
)

alias(
    name = "avr_info",
    actual = ":AVRInfo",
)

cc_library(
    name = "AggressiveInstCombine",
    srcs = glob([
        "lib/Transforms/AggressiveInstCombine/*.c",
        "lib/Transforms/AggressiveInstCombine/*.cpp",
        "lib/Transforms/AggressiveInstCombine/*.inc",
        "lib/Transforms/AggressiveInstCombine/*.h",
    ]),
    hdrs = glob([
        "include/llvm/Transforms/AggressiveInstCombine/*.h",
        "include/llvm/Transforms/AggressiveInstCombine/*.def",
        "include/llvm/Transforms/AggressiveInstCombine/*.inc",
    ]),
    copts = llvm_copts,
    deps = [
        ":Analysis",
        ":Core",
        ":Support",
        ":TransformUtils",
        ":config",
    ],
)

alias(
    name = "aggressive_inst_combine",
    actual = ":AggressiveInstCombine",
)

cc_library(
    name = "Analysis",
    srcs = glob([
        "lib/Analysis/*.c",
        "lib/Analysis/*.cpp",
        "lib/Analysis/*.inc",
        "include/llvm/Transforms/Utils/Local.h",
        "include/llvm/Transforms/Scalar.h",
        "lib/Analysis/*.h",
    ]),
    hdrs = glob([
        "include/llvm/Analysis/*.h",
        "include/llvm/Analysis/*.def",
        "include/llvm/Analysis/*.inc",
    ]),
    copts = llvm_copts,
    deps = [
        ":BinaryFormat",
        ":Core",
        ":Object",
        ":ProfileData",
        ":Support",
        ":config",
    ],
)

alias(
    name = "analysis",
    actual = ":Analysis",
)

cc_library(
    name = "AsmParser",
    srcs = glob([
        "lib/AsmParser/*.c",
        "lib/AsmParser/*.cpp",
        "lib/AsmParser/*.inc",
        "lib/AsmParser/*.h",
    ]),
    hdrs = glob([
        "include/llvm/AsmParser/*.h",
        "include/llvm/AsmParser/*.def",
        "include/llvm/AsmParser/*.inc",
    ]),
    copts = llvm_copts,
    deps = [
        ":BinaryFormat",
        ":Core",
        ":Support",
        ":config",
    ],
)

alias(
    name = "asm_parser",
    actual = ":AsmParser",
)

cc_library(
    name = "AsmPrinter",
    srcs = glob([
        "lib/CodeGen/AsmPrinter/*.c",
        "lib/CodeGen/AsmPrinter/*.cpp",
        "lib/CodeGen/AsmPrinter/*.inc",
        "lib/CodeGen/AsmPrinter/*.h",
    ]),
    hdrs = glob([
        "include/llvm/CodeGen/AsmPrinter/*.h",
        "include/llvm/CodeGen/AsmPrinter/*.def",
        "include/llvm/CodeGen/AsmPrinter/*.inc",
        "lib/CodeGen/AsmPrinter/*.def",
    ]),
    copts = llvm_copts,
    deps = [
        ":Analysis",
        ":BinaryFormat",
        ":CodeGen",
        ":Core",
        ":DebugInfoCodeView",
        ":DebugInfoDWARF",
        ":DebugInfoMSF",
        ":MC",
        ":MCParser",
        ":Remarks",
        ":Support",
        ":Target",
        ":config",
    ],
)

alias(
    name = "asm_printer",
    actual = ":AsmPrinter",
)

cc_library(
    name = "BPFAsmParser",
    srcs = glob([
        "lib/Target/BPF/AsmParser/*.c",
        "lib/Target/BPF/AsmParser/*.cpp",
        "lib/Target/BPF/AsmParser/*.inc",
    ]),
    hdrs = glob([
        "include/llvm/Target/BPF/AsmParser/*.h",
        "include/llvm/Target/BPF/AsmParser/*.def",
        "include/llvm/Target/BPF/AsmParser/*.inc",
        "lib/Target/BPF/AsmParser/*.h",
    ]),
    copts = llvm_copts + ["-Iexternal/llvm-project/llvm/lib/Target/BPF"],
    deps = [
        ":BPFDesc",
        ":BPFInfo",
        ":MC",
        ":MCParser",
        ":Support",
        ":config",
    ],
)

alias(
    name = "bpf_asm_parser",
    actual = ":BPFAsmParser",
)

cc_library(
    name = "BPFCodeGen",
    srcs = glob([
        "lib/Target/BPF/*.c",
        "lib/Target/BPF/*.cpp",
        "lib/Target/BPF/*.inc",
    ]),
    hdrs = glob([
        "include/llvm/Target/BPF/*.h",
        "include/llvm/Target/BPF/*.def",
        "include/llvm/Target/BPF/*.inc",
        "lib/Target/BPF/*.h",
    ]),
    copts = llvm_copts + ["-Iexternal/llvm-project/llvm/lib/Target/BPF"],
    deps = [
        ":AsmPrinter",
        ":BPFDesc",
        ":BPFInfo",
        ":CodeGen",
        ":Core",
        ":MC",
        ":SelectionDAG",
        ":Support",
        ":Target",
        ":config",
    ],
)

alias(
    name = "bpf_code_gen",
    actual = ":BPFCodeGen",
)

cc_library(
    name = "BPFDesc",
    srcs = glob([
        "lib/Target/BPF/MCTargetDesc/*.c",
        "lib/Target/BPF/MCTargetDesc/*.cpp",
        "lib/Target/BPF/MCTargetDesc/*.inc",
    ]),
    hdrs = glob([
        "include/llvm/Target/BPF/MCTargetDesc/*.h",
        "include/llvm/Target/BPF/MCTargetDesc/*.def",
        "include/llvm/Target/BPF/MCTargetDesc/*.inc",
        "lib/Target/BPF/MCTargetDesc/*.h",
    ]),
    copts = llvm_copts + ["-Iexternal/llvm-project/llvm/lib/Target/BPF"],
    deps = [
        ":BPFInfo",
        ":MC",
        ":Support",
        ":config",
    ],
)

alias(
    name = "bpf_desc",
    actual = ":BPFDesc",
)

cc_library(
    name = "BPFDisassembler",
    srcs = glob([
        "lib/Target/BPF/Disassembler/*.c",
        "lib/Target/BPF/Disassembler/*.cpp",
        "lib/Target/BPF/Disassembler/*.inc",
    ]),
    hdrs = glob([
        "include/llvm/Target/BPF/Disassembler/*.h",
        "include/llvm/Target/BPF/Disassembler/*.def",
        "include/llvm/Target/BPF/Disassembler/*.inc",
        "lib/Target/BPF/Disassembler/*.h",
    ]),
    copts = llvm_copts + ["-Iexternal/llvm-project/llvm/lib/Target/BPF"],
    deps = [
        ":BPFInfo",
        ":MCDisassembler",
        ":Support",
        ":config",
    ],
)

alias(
    name = "bpf_disassembler",
    actual = ":BPFDisassembler",
)

cc_library(
    name = "BPFInfo",
    srcs = glob([
        "lib/Target/BPF/TargetInfo/*.c",
        "lib/Target/BPF/TargetInfo/*.cpp",
        "lib/Target/BPF/TargetInfo/*.inc",
    ]),
    hdrs = glob([
        "include/llvm/Target/BPF/TargetInfo/*.h",
        "include/llvm/Target/BPF/TargetInfo/*.def",
        "include/llvm/Target/BPF/TargetInfo/*.inc",
        "lib/Target/BPF/TargetInfo/*.h",
    ]),
    copts = llvm_copts + ["-Iexternal/llvm-project/llvm/lib/Target/BPF"],
    deps = [
        ":Support",
        ":config",
    ],
)

alias(
    name = "bpf_info",
    actual = ":BPFInfo",
)

cc_library(
    name = "BinaryFormat",
    srcs = glob([
        "lib/BinaryFormat/*.c",
        "lib/BinaryFormat/*.cpp",
        "lib/BinaryFormat/*.inc",
        "lib/BinaryFormat/*.h",
    ]),
    hdrs = glob([
        "include/llvm/BinaryFormat/*.h",
        "include/llvm/BinaryFormat/*.def",
        "include/llvm/BinaryFormat/*.inc",
        "include/llvm/BinaryFormat/ELFRelocs/*.def",
        "include/llvm/BinaryFormat/WasmRelocs/*.def",
    ]),
    copts = llvm_copts,
    deps = [
        ":Support",
        ":config",
    ],
)

alias(
    name = "binary_format",
    actual = ":BinaryFormat",
)

cc_library(
    name = "BitReader",
    srcs = glob([
        "lib/Bitcode/Reader/*.c",
        "lib/Bitcode/Reader/*.cpp",
        "lib/Bitcode/Reader/*.inc",
        "lib/Bitcode/Reader/*.h",
    ]),
    hdrs = glob([
        "include/llvm/Bitcode/Reader/*.h",
        "include/llvm/Bitcode/Reader/*.def",
        "include/llvm/Bitcode/Reader/*.inc",
        "include/llvm/Bitcode/BitstreamReader.h",
    ]),
    copts = llvm_copts,
    deps = [
        ":BitstreamReader",
        ":Core",
        ":Support",
        ":config",
    ],
)

alias(
    name = "bit_reader",
    actual = ":BitReader",
)

cc_library(
    name = "BitWriter",
    srcs = glob([
        "lib/Bitcode/Writer/*.c",
        "lib/Bitcode/Writer/*.cpp",
        "lib/Bitcode/Writer/*.inc",
        "lib/Bitcode/Writer/*.h",
    ]),
    hdrs = glob([
        "include/llvm/Bitcode/Writer/*.h",
        "include/llvm/Bitcode/Writer/*.def",
        "include/llvm/Bitcode/Writer/*.inc",
        "include/llvm/Bitcode/BitcodeWriter.h",
        "include/llvm/Bitcode/BitcodeWriterPass.h",
        "include/llvm/Bitcode/BitstreamWriter.h",
    ]),
    copts = llvm_copts,
    deps = [
        ":Analysis",
        ":Core",
        ":MC",
        ":Object",
        ":Support",
        ":config",
    ],
)

alias(
    name = "bit_writer",
    actual = ":BitWriter",
)

cc_library(
    name = "BitstreamReader",
    srcs = glob([
        "lib/Bitstream/Reader/*.c",
        "lib/Bitstream/Reader/*.cpp",
        "lib/Bitstream/Reader/*.inc",
        "lib/Bitstream/Reader/*.h",
    ]),
    hdrs = glob([
        "include/llvm/Bitstream/Reader/*.h",
        "include/llvm/Bitstream/Reader/*.def",
        "include/llvm/Bitstream/Reader/*.inc",
    ]),
    copts = llvm_copts,
    deps = [
        ":Support",
        ":config",
    ],
)

alias(
    name = "bitstream_reader",
    actual = ":BitstreamReader",
)

cc_library(
    name = "CFGuard",
    srcs = glob([
        "lib/Transforms/CFGuard/*.c",
        "lib/Transforms/CFGuard/*.cpp",
        "lib/Transforms/CFGuard/*.inc",
        "lib/Transforms/CFGuard/*.h",
    ]),
    hdrs = glob([
        "include/llvm/Transforms/CFGuard/*.h",
        "include/llvm/Transforms/CFGuard/*.def",
        "include/llvm/Transforms/CFGuard/*.inc",
    ]),
    copts = llvm_copts,
    deps = [
        ":Core",
        ":Support",
        ":config",
    ],
)

alias(
    name = "cf_guard",
    actual = ":CFGuard",
)

cc_library(
    name = "CodeGen",
    srcs = glob([
        "lib/CodeGen/*.c",
        "lib/CodeGen/*.cpp",
        "lib/CodeGen/*.inc",
        "lib/CodeGen/*.h",
    ]),
    hdrs = glob([
        "include/llvm/CodeGen/*.h",
        "include/llvm/CodeGen/*.def",
        "include/llvm/CodeGen/*.inc",
        "include/llvm/CodeGen/**/*.h",
    ]),
    copts = llvm_copts,
    deps = [
        ":Analysis",
        ":BitReader",
        ":BitWriter",
        ":Core",
        ":MC",
        ":ProfileData",
        ":Scalar",
        ":Support",
        ":Target",
        ":TransformUtils",
        ":config",
        ":instrumentation",
    ],
)

alias(
    name = "code_gen",
    actual = ":CodeGen",
)

cc_library(
    name = "Core",
    srcs = glob([
        "lib/IR/*.c",
        "lib/IR/*.cpp",
        "lib/IR/*.inc",
        "include/llvm/Analysis/*.h",
        "include/llvm/Bitcode/BitcodeReader.h",
        "include/llvm/Bitcode/BitCodes.h",
        "include/llvm/Bitcode/LLVMBitCodes.h",
        "include/llvm/CodeGen/MachineValueType.h",
        "include/llvm/CodeGen/ValueTypes.h",
        "lib/IR/*.h",
    ]),
    hdrs = glob([
        "include/llvm/IR/*.h",
        "include/llvm/IR/*.def",
        "include/llvm/IR/*.inc",
        "include/llvm/*.h",
        "include/llvm/Analysis/*.def",
    ]),
    copts = llvm_copts,
    deps = [
        ":BinaryFormat",
        ":Remarks",
        ":Support",
        ":aarch64_enums_gen",
        ":amdgcn_enums_gen",
        ":arm_enums_gen",
        ":attributes_gen",
        ":bpf_enums_gen",
        ":config",
        ":hexagon_enums_gen",
        ":intrinsic_enums_gen",
        ":intrinsics_impl_gen",
        ":mips_enums_gen",
        ":nvvm_enums_gen",
        ":ppc_enums_gen",
        ":r600_enums_gen",
        ":riscv_enums_gen",
        ":s390_enums_gen",
        ":wasm_enums_gen",
        ":x86_enums_gen",
        ":xcore_enums_gen",
    ],
)

alias(
    name = "core",
    actual = ":Core",
)

cc_library(
    name = "Coroutines",
    srcs = glob([
        "lib/Transforms/Coroutines/*.c",
        "lib/Transforms/Coroutines/*.cpp",
        "lib/Transforms/Coroutines/*.inc",
        "lib/Transforms/Coroutines/*.h",
    ]),
    hdrs = glob([
        "include/llvm/Transforms/Coroutines/*.h",
        "include/llvm/Transforms/Coroutines/*.def",
        "include/llvm/Transforms/Coroutines/*.inc",
    ]),
    copts = llvm_copts,
    deps = [
        ":Analysis",
        ":Core",
        ":IPO",
        ":Scalar",
        ":Support",
        ":TransformUtils",
        ":config",
    ],
)

alias(
    name = "coroutines",
    actual = ":Coroutines",
)

cc_library(
    name = "Coverage",
    srcs = glob([
        "lib/ProfileData/Coverage/*.c",
        "lib/ProfileData/Coverage/*.cpp",
        "lib/ProfileData/Coverage/*.inc",
        "lib/ProfileData/Coverage/*.h",
    ]),
    hdrs = glob([
        "include/llvm/ProfileData/Coverage/*.h",
        "include/llvm/ProfileData/Coverage/*.def",
        "include/llvm/ProfileData/Coverage/*.inc",
    ]),
    copts = llvm_copts,
    deps = [
        ":Core",
        ":Object",
        ":ProfileData",
        ":Support",
        ":config",
    ],
)

alias(
    name = "coverage",
    actual = ":Coverage",
)

cc_library(
    name = "DWARFLinker",
    srcs = glob([
        "lib/DWARFLinker/*.c",
        "lib/DWARFLinker/*.cpp",
        "lib/DWARFLinker/*.inc",
        "lib/DWARFLinker/*.h",
    ]),
    hdrs = glob([
        "include/llvm/DWARFLinker/*.h",
        "include/llvm/DWARFLinker/*.def",
        "include/llvm/DWARFLinker/*.inc",
    ]),
    copts = llvm_copts,
    deps = [
        ":AsmPrinter",
        ":CodeGen",
        ":DebugInfoDWARF",
        ":MC",
        ":Object",
        ":Support",
        ":config",
    ],
)

alias(
    name = "dwarf_linker",
    actual = ":DWARFLinker",
)

cc_library(
    name = "DebugInfoCodeView",
    srcs = glob([
        "lib/DebugInfo/CodeView/*.c",
        "lib/DebugInfo/CodeView/*.cpp",
        "lib/DebugInfo/CodeView/*.inc",
        "lib/DebugInfo/CodeView/*.h",
    ]),
    hdrs = glob([
        "include/llvm/DebugInfo/CodeView/*.h",
        "include/llvm/DebugInfo/CodeView/*.def",
        "include/llvm/DebugInfo/CodeView/*.inc",
    ]),
    copts = llvm_copts,
    deps = [
        ":DebugInfoMSF",
        ":Support",
        ":binary_format",
        ":config",
    ],
)

alias(
    name = "debug_info_code_view",
    actual = ":DebugInfoCodeView",
)

cc_library(
    name = "DebugInfoDWARF",
    srcs = glob([
        "lib/DebugInfo/DWARF/*.c",
        "lib/DebugInfo/DWARF/*.cpp",
        "lib/DebugInfo/DWARF/*.inc",
        "lib/DebugInfo/DWARF/*.h",
    ]),
    hdrs = glob([
        "include/llvm/DebugInfo/DWARF/*.h",
        "include/llvm/DebugInfo/DWARF/*.def",
        "include/llvm/DebugInfo/DWARF/*.inc",
    ]),
    copts = llvm_copts,
    deps = [
        ":BinaryFormat",
        ":MC",
        ":Object",
        ":Support",
        ":config",
    ],
)

alias(
    name = "debug_info_dwarf",
    actual = ":DebugInfoDWARF",
)

cc_library(
    name = "DebugInfoGSYM",
    srcs = glob([
        "lib/DebugInfo/GSYM/*.c",
        "lib/DebugInfo/GSYM/*.cpp",
        "lib/DebugInfo/GSYM/*.inc",
        "lib/DebugInfo/GSYM/*.h",
    ]),
    hdrs = glob([
        "include/llvm/DebugInfo/GSYM/*.h",
        "include/llvm/DebugInfo/GSYM/*.def",
        "include/llvm/DebugInfo/GSYM/*.inc",
    ]),
    copts = llvm_copts,
    deps = [
        ":DebugInfoDWARF",
        ":MC",
        ":Object",
        ":Support",
        ":config",
    ],
)

alias(
    name = "debug_info_gsym",
    actual = ":DebugInfoGSYM",
)

cc_library(
    name = "DebugInfoMSF",
    srcs = glob([
        "lib/DebugInfo/MSF/*.c",
        "lib/DebugInfo/MSF/*.cpp",
        "lib/DebugInfo/MSF/*.inc",
        "lib/DebugInfo/MSF/*.h",
    ]),
    hdrs = glob([
        "include/llvm/DebugInfo/MSF/*.h",
        "include/llvm/DebugInfo/MSF/*.def",
        "include/llvm/DebugInfo/MSF/*.inc",
    ]),
    copts = llvm_copts,
    deps = [
        ":Support",
        ":config",
    ],
)

alias(
    name = "debug_info_msf",
    actual = ":DebugInfoMSF",
)

cc_library(
    name = "DebugInfoPDB",
    srcs = glob([
        "lib/DebugInfo/PDB/*.c",
        "lib/DebugInfo/PDB/*.cpp",
        "lib/DebugInfo/PDB/*.inc",
        "lib/DebugInfo/PDB/*.h",
    ]),
    hdrs = glob([
        "include/llvm/DebugInfo/PDB/*.h",
        "include/llvm/DebugInfo/PDB/*.def",
        "include/llvm/DebugInfo/PDB/*.inc",
    ]),
    copts = llvm_copts,
    deps = [
        ":BinaryFormat",
        ":DebugInfoCodeView",
        ":DebugInfoMSF",
        ":Object",
        ":Support",
        ":config",
    ],
)

alias(
    name = "debug_info_pdb",
    actual = ":DebugInfoPDB",
)

cc_library(
    name = "Demangle",
    srcs = glob([
        "lib/Demangle/*.c",
        "lib/Demangle/*.cpp",
        "lib/Demangle/*.inc",
        "lib/Demangle/*.h",
    ]),
    hdrs = glob([
        "include/llvm/Demangle/*.h",
        "include/llvm/Demangle/*.def",
        "include/llvm/Demangle/*.inc",
    ]),
    copts = llvm_copts,
    deps = [":config"],
)

alias(
    name = "demangle",
    actual = ":Demangle",
)

cc_library(
    name = "DlltoolDriver",
    srcs = glob([
        "lib/ToolDrivers/llvm-dlltool/*.c",
        "lib/ToolDrivers/llvm-dlltool/*.cpp",
        "lib/ToolDrivers/llvm-dlltool/*.inc",
        "lib/ToolDrivers/llvm-dlltool/*.h",
    ]),
    hdrs = glob([
        "include/llvm/ToolDrivers/llvm-dlltool/*.h",
        "include/llvm/ToolDrivers/llvm-dlltool/*.def",
        "include/llvm/ToolDrivers/llvm-dlltool/*.inc",
    ]),
    copts = llvm_copts,
    deps = [
        ":Object",
        ":Option",
        ":Support",
        ":config",
    ],
)

alias(
    name = "dlltool_driver",
    actual = ":DlltoolDriver",
)

cc_library(
    name = "ExecutionEngine",
    srcs = glob([
        "lib/ExecutionEngine/*.c",
        "lib/ExecutionEngine/*.cpp",
        "lib/ExecutionEngine/*.inc",
        "lib/ExecutionEngine/*.h",
    ]),
    hdrs = glob([
        "include/llvm/ExecutionEngine/*.h",
        "include/llvm/ExecutionEngine/*.def",
        "include/llvm/ExecutionEngine/*.inc",
    ]),
    copts = llvm_copts,
    deps = [
        ":Core",
        ":MC",
        ":Object",
        ":RuntimeDyld",
        ":Support",
        ":Target",
        ":config",
    ],
)

alias(
    name = "execution_engine",
    actual = ":ExecutionEngine",
)

cc_library(
    name = "Extensions",
    srcs = glob([
        "lib/Extensions/*.c",
        "lib/Extensions/*.cpp",
        "lib/Extensions/*.inc",
        "lib/Extensions/*.h",
    ]),
    hdrs = glob([
        "include/llvm/Extensions/*.h",
        "include/llvm/Extensions/*.def",
        "include/llvm/Extensions/*.inc",
    ]),
    copts = llvm_copts,
    deps = [":config"],
)

alias(
    name = "extensions",
    actual = ":Extensions",
)

cc_library(
    name = "FrontendOpenMP",
    srcs = glob([
        "lib/Frontend/OpenMP/*.c",
        "lib/Frontend/OpenMP/*.cpp",
        "lib/Frontend/OpenMP/*.inc",
        "lib/Frontend/OpenMP/*.h",
    ]),
    hdrs = glob([
        "include/llvm/Frontend/OpenMP/*.h",
        "include/llvm/Frontend/OpenMP/*.def",
        "include/llvm/Frontend/OpenMP/*.inc",
    ]),
    copts = llvm_copts,
    deps = [
        ":Core",
        ":Support",
        ":TransformUtils",
        ":config",
    ],
)

alias(
    name = "frontend_open_mp",
    actual = ":FrontendOpenMP",
)

cc_library(
    name = "FuzzMutate",
    srcs = glob([
        "lib/FuzzMutate/*.c",
        "lib/FuzzMutate/*.cpp",
        "lib/FuzzMutate/*.inc",
        "lib/FuzzMutate/*.h",
    ]),
    hdrs = glob([
        "include/llvm/FuzzMutate/*.h",
        "include/llvm/FuzzMutate/*.def",
        "include/llvm/FuzzMutate/*.inc",
    ]),
    copts = llvm_copts,
    deps = [
        ":Analysis",
        ":BitReader",
        ":BitWriter",
        ":Core",
        ":Scalar",
        ":Support",
        ":Target",
        ":config",
    ],
)

alias(
    name = "fuzz_mutate",
    actual = ":FuzzMutate",
)

cc_library(
    name = "GlobalISel",
    srcs = glob([
        "lib/CodeGen/GlobalISel/*.c",
        "lib/CodeGen/GlobalISel/*.cpp",
        "lib/CodeGen/GlobalISel/*.inc",
        "lib/CodeGen/GlobalISel/*.h",
    ]),
    hdrs = glob([
        "include/llvm/CodeGen/GlobalISel/*.h",
        "include/llvm/CodeGen/GlobalISel/*.def",
        "include/llvm/CodeGen/GlobalISel/*.inc",
    ]),
    copts = llvm_copts,
    deps = [
        ":Analysis",
        ":CodeGen",
        ":Core",
        ":MC",
        ":SelectionDAG",
        ":Support",
        ":Target",
        ":TransformUtils",
        ":config",
    ],
)

alias(
    name = "global_i_sel",
    actual = ":GlobalISel",
)

cc_library(
    name = "HexagonAsmParser",
    srcs = glob([
        "lib/Target/Hexagon/AsmParser/*.c",
        "lib/Target/Hexagon/AsmParser/*.cpp",
        "lib/Target/Hexagon/AsmParser/*.inc",
    ]),
    hdrs = glob([
        "include/llvm/Target/Hexagon/AsmParser/*.h",
        "include/llvm/Target/Hexagon/AsmParser/*.def",
        "include/llvm/Target/Hexagon/AsmParser/*.inc",
        "lib/Target/Hexagon/AsmParser/*.h",
    ]),
    copts = llvm_copts + ["-Iexternal/llvm-project/llvm/lib/Target/Hexagon"],
    deps = [
        ":HexagonDesc",
        ":HexagonInfo",
        ":MC",
        ":MCParser",
        ":Support",
        ":config",
    ],
)

alias(
    name = "hexagon_asm_parser",
    actual = ":HexagonAsmParser",
)

cc_library(
    name = "HexagonCodeGen",
    srcs = glob([
        "lib/Target/Hexagon/*.c",
        "lib/Target/Hexagon/*.cpp",
        "lib/Target/Hexagon/*.inc",
    ]),
    hdrs = glob([
        "include/llvm/Target/Hexagon/*.h",
        "include/llvm/Target/Hexagon/*.def",
        "include/llvm/Target/Hexagon/*.inc",
        "lib/Target/Hexagon/*.h",
    ]),
    copts = llvm_copts + ["-Iexternal/llvm-project/llvm/lib/Target/Hexagon"],
    deps = [
        ":Analysis",
        ":AsmPrinter",
        ":CodeGen",
        ":Core",
        ":HexagonAsmParser",
        ":HexagonDesc",
        ":HexagonInfo",
        ":IPO",
        ":MC",
        ":Scalar",
        ":SelectionDAG",
        ":Support",
        ":Target",
        ":TransformUtils",
        ":config",
    ],
)

alias(
    name = "hexagon_code_gen",
    actual = ":HexagonCodeGen",
)

cc_library(
    name = "HexagonDesc",
    srcs = glob([
        "lib/Target/Hexagon/MCTargetDesc/*.c",
        "lib/Target/Hexagon/MCTargetDesc/*.cpp",
        "lib/Target/Hexagon/MCTargetDesc/*.inc",
    ]),
    hdrs = glob([
        "include/llvm/Target/Hexagon/MCTargetDesc/*.h",
        "include/llvm/Target/Hexagon/MCTargetDesc/*.def",
        "include/llvm/Target/Hexagon/MCTargetDesc/*.inc",
        "lib/Target/Hexagon/MCTargetDesc/*.h",
    ]),
    copts = llvm_copts + ["-Iexternal/llvm-project/llvm/lib/Target/Hexagon"],
    deps = [
        ":HexagonInfo",
        ":MC",
        ":Support",
        ":config",
    ],
)

alias(
    name = "hexagon_desc",
    actual = ":HexagonDesc",
)

cc_library(
    name = "HexagonDisassembler",
    srcs = glob([
        "lib/Target/Hexagon/Disassembler/*.c",
        "lib/Target/Hexagon/Disassembler/*.cpp",
        "lib/Target/Hexagon/Disassembler/*.inc",
    ]),
    hdrs = glob([
        "include/llvm/Target/Hexagon/Disassembler/*.h",
        "include/llvm/Target/Hexagon/Disassembler/*.def",
        "include/llvm/Target/Hexagon/Disassembler/*.inc",
        "lib/Target/Hexagon/Disassembler/*.h",
    ]),
    copts = llvm_copts + ["-Iexternal/llvm-project/llvm/lib/Target/Hexagon"],
    deps = [
        ":HexagonDesc",
        ":HexagonInfo",
        ":MC",
        ":MCDisassembler",
        ":Support",
        ":config",
    ],
)

alias(
    name = "hexagon_disassembler",
    actual = ":HexagonDisassembler",
)

cc_library(
    name = "HexagonInfo",
    srcs = glob([
        "lib/Target/Hexagon/TargetInfo/*.c",
        "lib/Target/Hexagon/TargetInfo/*.cpp",
        "lib/Target/Hexagon/TargetInfo/*.inc",
    ]),
    hdrs = glob([
        "include/llvm/Target/Hexagon/TargetInfo/*.h",
        "include/llvm/Target/Hexagon/TargetInfo/*.def",
        "include/llvm/Target/Hexagon/TargetInfo/*.inc",
        "lib/Target/Hexagon/TargetInfo/*.h",
    ]),
    copts = llvm_copts + ["-Iexternal/llvm-project/llvm/lib/Target/Hexagon"],
    deps = [
        ":Support",
        ":config",
    ],
)

alias(
    name = "hexagon_info",
    actual = ":HexagonInfo",
)

cc_library(
    name = "IPO",
    srcs = glob([
        "lib/Transforms/IPO/*.c",
        "lib/Transforms/IPO/*.cpp",
        "lib/Transforms/IPO/*.inc",
        "include/llvm/Transforms/SampleProfile.h",
        "include/llvm-c/Transforms/IPO.h",
        "include/llvm-c/Transforms/PassManagerBuilder.h",
        "lib/Transforms/IPO/*.h",
    ]),
    hdrs = glob([
        "include/llvm/Transforms/IPO/*.h",
        "include/llvm/Transforms/IPO/*.def",
        "include/llvm/Transforms/IPO/*.inc",
    ]),
    copts = llvm_copts,
    deps = [
        ":AggressiveInstCombine",
        ":Analysis",
        ":BitReader",
        ":BitWriter",
        ":Core",
        ":FrontendOpenMP",
        ":IRReader",
        ":InstCombine",
        ":Instrumentation",
        ":Linker",
        ":Object",
        ":ProfileData",
        ":Scalar",
        ":Support",
        ":TransformUtils",
        ":Vectorize",
        ":config",
    ],
)

alias(
    name = "ipo",
    actual = ":IPO",
)

cc_library(
    name = "IRReader",
    srcs = glob([
        "lib/IRReader/*.c",
        "lib/IRReader/*.cpp",
        "lib/IRReader/*.inc",
        "lib/IRReader/*.h",
    ]),
    hdrs = glob([
        "include/llvm/IRReader/*.h",
        "include/llvm/IRReader/*.def",
        "include/llvm/IRReader/*.inc",
    ]),
    copts = llvm_copts,
    deps = [
        ":AsmParser",
        ":BitReader",
        ":Core",
        ":Support",
        ":config",
    ],
)

alias(
    name = "ir_reader",
    actual = ":IRReader",
)

cc_library(
    name = "InstCombine",
    srcs = glob([
        "lib/Transforms/InstCombine/*.c",
        "lib/Transforms/InstCombine/*.cpp",
        "lib/Transforms/InstCombine/*.inc",
        "lib/Transforms/InstCombine/*.h",
    ]),
    hdrs = glob([
        "include/llvm/Transforms/InstCombine/*.h",
        "include/llvm/Transforms/InstCombine/*.def",
        "include/llvm/Transforms/InstCombine/*.inc",
    ]),
    copts = llvm_copts,
    deps = [
        ":Analysis",
        ":Core",
        ":Support",
        ":TransformUtils",
        ":config",
        ":instcombine_transforms_gen",
    ],
)

alias(
    name = "inst_combine",
    actual = ":InstCombine",
)

cc_library(
    name = "Instrumentation",
    srcs = glob([
        "lib/Transforms/Instrumentation/*.c",
        "lib/Transforms/Instrumentation/*.cpp",
        "lib/Transforms/Instrumentation/*.inc",
        "lib/Transforms/Instrumentation/*.h",
    ]),
    hdrs = glob([
        "include/llvm/Transforms/Instrumentation/*.h",
        "include/llvm/Transforms/Instrumentation/*.def",
        "include/llvm/Transforms/Instrumentation/*.inc",
        "include/llvm/Transforms/GCOVProfiler.h",
        "include/llvm/Transforms/Instrumentation.h",
        "include/llvm/Transforms/InstrProfiling.h",
        "include/llvm/Transforms/PGOInstrumentation.h",
    ]),
    copts = llvm_copts,
    deps = [
        ":Analysis",
        ":Core",
        ":MC",
        ":ProfileData",
        ":Support",
        ":TransformUtils",
        ":config",
    ],
)

alias(
    name = "instrumentation",
    actual = ":Instrumentation",
)

cc_library(
    name = "Interpreter",
    srcs = glob([
        "lib/ExecutionEngine/Interpreter/*.c",
        "lib/ExecutionEngine/Interpreter/*.cpp",
        "lib/ExecutionEngine/Interpreter/*.inc",
        "lib/ExecutionEngine/Interpreter/*.h",
    ]),
    hdrs = glob([
        "include/llvm/ExecutionEngine/Interpreter/*.h",
        "include/llvm/ExecutionEngine/Interpreter/*.def",
        "include/llvm/ExecutionEngine/Interpreter/*.inc",
    ]),
    copts = llvm_copts,
    deps = [
        ":CodeGen",
        ":Core",
        ":ExecutionEngine",
        ":Support",
        ":config",
    ],
)

alias(
    name = "interpreter",
    actual = ":Interpreter",
)

cc_library(
    name = "JITLink",
    srcs = glob([
        "lib/ExecutionEngine/JITLink/*.c",
        "lib/ExecutionEngine/JITLink/*.cpp",
        "lib/ExecutionEngine/JITLink/*.inc",
        "lib/ExecutionEngine/JITLink/*.h",
    ]),
    hdrs = glob([
        "include/llvm/ExecutionEngine/JITLink/*.h",
        "include/llvm/ExecutionEngine/JITLink/*.def",
        "include/llvm/ExecutionEngine/JITLink/*.inc",
    ]),
    copts = llvm_copts,
    deps = [
        ":BinaryFormat",
        ":Object",
        ":Support",
        ":config",
    ],
)

alias(
    name = "jit_link",
    actual = ":JITLink",
)

cc_library(
    name = "LTO",
    srcs = glob([
        "lib/LTO/*.c",
        "lib/LTO/*.cpp",
        "lib/LTO/*.inc",
        "lib/LTO/*.h",
    ]),
    hdrs = glob([
        "include/llvm/LTO/*.h",
        "include/llvm/LTO/*.def",
        "include/llvm/LTO/*.inc",
    ]),
    copts = llvm_copts,
    deps = [
        ":AggressiveInstCombine",
        ":Analysis",
        ":BinaryFormat",
        ":BitReader",
        ":BitWriter",
        ":CodeGen",
        ":Core",
        ":Extensions",
        ":IPO",
        ":InstCombine",
        ":Linker",
        ":MC",
        ":ObjCARC",
        ":Object",
        ":Passes",
        ":Remarks",
        ":Scalar",
        ":Support",
        ":Target",
        ":TransformUtils",
        ":config",
    ],
)

alias(
    name = "lto",
    actual = ":LTO",
)

cc_library(
    name = "LanaiAsmParser",
    srcs = glob([
        "lib/Target/Lanai/AsmParser/*.c",
        "lib/Target/Lanai/AsmParser/*.cpp",
        "lib/Target/Lanai/AsmParser/*.inc",
    ]),
    hdrs = glob([
        "include/llvm/Target/Lanai/AsmParser/*.h",
        "include/llvm/Target/Lanai/AsmParser/*.def",
        "include/llvm/Target/Lanai/AsmParser/*.inc",
        "lib/Target/Lanai/AsmParser/*.h",
    ]),
    copts = llvm_copts + ["-Iexternal/llvm-project/llvm/lib/Target/Lanai"],
    deps = [
        ":LanaiDesc",
        ":LanaiInfo",
        ":MC",
        ":MCParser",
        ":Support",
        ":config",
    ],
)

alias(
    name = "lanai_asm_parser",
    actual = ":LanaiAsmParser",
)

cc_library(
    name = "LanaiCodeGen",
    srcs = glob([
        "lib/Target/Lanai/*.c",
        "lib/Target/Lanai/*.cpp",
        "lib/Target/Lanai/*.inc",
    ]),
    hdrs = glob([
        "include/llvm/Target/Lanai/*.h",
        "include/llvm/Target/Lanai/*.def",
        "include/llvm/Target/Lanai/*.inc",
        "lib/Target/Lanai/*.h",
    ]),
    copts = llvm_copts + ["-Iexternal/llvm-project/llvm/lib/Target/Lanai"],
    deps = [
        ":Analysis",
        ":AsmPrinter",
        ":CodeGen",
        ":Core",
        ":LanaiAsmParser",
        ":LanaiDesc",
        ":LanaiInfo",
        ":MC",
        ":SelectionDAG",
        ":Support",
        ":Target",
        ":TransformUtils",
        ":config",
    ],
)

alias(
    name = "lanai_code_gen",
    actual = ":LanaiCodeGen",
)

cc_library(
    name = "LanaiDesc",
    srcs = glob([
        "lib/Target/Lanai/MCTargetDesc/*.c",
        "lib/Target/Lanai/MCTargetDesc/*.cpp",
        "lib/Target/Lanai/MCTargetDesc/*.inc",
    ]),
    hdrs = glob([
        "include/llvm/Target/Lanai/MCTargetDesc/*.h",
        "include/llvm/Target/Lanai/MCTargetDesc/*.def",
        "include/llvm/Target/Lanai/MCTargetDesc/*.inc",
        "lib/Target/Lanai/MCTargetDesc/*.h",
    ]),
    copts = llvm_copts + ["-Iexternal/llvm-project/llvm/lib/Target/Lanai"],
    deps = [
        ":LanaiInfo",
        ":MC",
        ":MCDisassembler",
        ":Support",
        ":config",
    ],
)

alias(
    name = "lanai_desc",
    actual = ":LanaiDesc",
)

cc_library(
    name = "LanaiDisassembler",
    srcs = glob([
        "lib/Target/Lanai/Disassembler/*.c",
        "lib/Target/Lanai/Disassembler/*.cpp",
        "lib/Target/Lanai/Disassembler/*.inc",
    ]),
    hdrs = glob([
        "include/llvm/Target/Lanai/Disassembler/*.h",
        "include/llvm/Target/Lanai/Disassembler/*.def",
        "include/llvm/Target/Lanai/Disassembler/*.inc",
        "lib/Target/Lanai/Disassembler/*.h",
    ]),
    copts = llvm_copts + ["-Iexternal/llvm-project/llvm/lib/Target/Lanai"],
    deps = [
        ":LanaiDesc",
        ":LanaiInfo",
        ":MC",
        ":MCDisassembler",
        ":Support",
        ":config",
    ],
)

alias(
    name = "lanai_disassembler",
    actual = ":LanaiDisassembler",
)

cc_library(
    name = "LanaiInfo",
    srcs = glob([
        "lib/Target/Lanai/TargetInfo/*.c",
        "lib/Target/Lanai/TargetInfo/*.cpp",
        "lib/Target/Lanai/TargetInfo/*.inc",
    ]),
    hdrs = glob([
        "include/llvm/Target/Lanai/TargetInfo/*.h",
        "include/llvm/Target/Lanai/TargetInfo/*.def",
        "include/llvm/Target/Lanai/TargetInfo/*.inc",
        "lib/Target/Lanai/TargetInfo/*.h",
    ]),
    copts = llvm_copts + ["-Iexternal/llvm-project/llvm/lib/Target/Lanai"],
    deps = [
        ":Support",
        ":config",
    ],
)

alias(
    name = "lanai_info",
    actual = ":LanaiInfo",
)

cc_library(
    name = "LibDriver",
    srcs = glob([
        "lib/ToolDrivers/llvm-lib/*.c",
        "lib/ToolDrivers/llvm-lib/*.cpp",
        "lib/ToolDrivers/llvm-lib/*.inc",
        "lib/ToolDrivers/llvm-lib/*.h",
    ]),
    hdrs = glob([
        "include/llvm/ToolDrivers/llvm-lib/*.h",
        "include/llvm/ToolDrivers/llvm-lib/*.def",
        "include/llvm/ToolDrivers/llvm-lib/*.inc",
    ]),
    copts = llvm_copts,
    deps = [
        ":BinaryFormat",
        ":BitReader",
        ":Object",
        ":Option",
        ":Support",
        ":config",
    ],
)

alias(
    name = "lib_driver",
    actual = ":LibDriver",
)

cc_library(
    name = "LineEditor",
    srcs = glob([
        "lib/LineEditor/*.c",
        "lib/LineEditor/*.cpp",
        "lib/LineEditor/*.inc",
        "lib/LineEditor/*.h",
    ]),
    hdrs = glob([
        "include/llvm/LineEditor/*.h",
        "include/llvm/LineEditor/*.def",
        "include/llvm/LineEditor/*.inc",
    ]),
    copts = llvm_copts,
    deps = [
        ":Support",
        ":config",
    ],
)

alias(
    name = "line_editor",
    actual = ":LineEditor",
)

cc_library(
    name = "Linker",
    srcs = glob([
        "lib/Linker/*.c",
        "lib/Linker/*.cpp",
        "lib/Linker/*.inc",
        "lib/Linker/*.h",
    ]),
    hdrs = glob([
        "include/llvm/Linker/*.h",
        "include/llvm/Linker/*.def",
        "include/llvm/Linker/*.inc",
    ]),
    copts = llvm_copts,
    deps = [
        ":Core",
        ":Support",
        ":TransformUtils",
        ":config",
    ],
)

alias(
    name = "linker",
    actual = ":Linker",
)

cc_library(
    name = "MC",
    srcs = glob([
        "lib/MC/*.c",
        "lib/MC/*.cpp",
        "lib/MC/*.inc",
        "lib/MC/*.h",
    ]),
    hdrs = glob([
        "include/llvm/MC/*.h",
        "include/llvm/MC/*.def",
        "include/llvm/MC/*.inc",
    ]),
    copts = llvm_copts,
    deps = [
        ":BinaryFormat",
        ":DebugInfoCodeView",
        ":Support",
        ":binary_format",
        ":config",
        ":debug_info_code_view",
    ],
)

alias(
    name = "mc",
    actual = ":MC",
)

cc_library(
    name = "MCA",
    srcs = glob([
        "lib/MCA/*.c",
        "lib/MCA/*.cpp",
        "lib/MCA/*.inc",
        "lib/MCA/*.h",
    ]),
    hdrs = glob([
        "include/llvm/MCA/*.h",
        "include/llvm/MCA/*.def",
        "include/llvm/MCA/*.inc",
    ]),
    copts = llvm_copts,
    deps = [
        ":MC",
        ":Support",
        ":config",
    ],
)

alias(
    name = "mca",
    actual = ":MCA",
)

cc_library(
    name = "MCDisassembler",
    srcs = glob([
        "lib/MC/MCDisassembler/*.c",
        "lib/MC/MCDisassembler/*.cpp",
        "lib/MC/MCDisassembler/*.inc",
        "lib/MC/MCDisassembler/*.h",
    ]),
    hdrs = glob([
        "include/llvm/MC/MCDisassembler/*.h",
        "include/llvm/MC/MCDisassembler/*.def",
        "include/llvm/MC/MCDisassembler/*.inc",
    ]),
    copts = llvm_copts,
    deps = [
        ":MC",
        ":Support",
        ":config",
    ],
)

alias(
    name = "mc_disassembler",
    actual = ":MCDisassembler",
)

cc_library(
    name = "MCJIT",
    srcs = glob([
        "lib/ExecutionEngine/MCJIT/*.c",
        "lib/ExecutionEngine/MCJIT/*.cpp",
        "lib/ExecutionEngine/MCJIT/*.inc",
        "lib/ExecutionEngine/MCJIT/*.h",
    ]),
    hdrs = glob([
        "include/llvm/ExecutionEngine/MCJIT/*.h",
        "include/llvm/ExecutionEngine/MCJIT/*.def",
        "include/llvm/ExecutionEngine/MCJIT/*.inc",
    ]),
    copts = llvm_copts,
    deps = [
        ":Core",
        ":ExecutionEngine",
        ":Object",
        ":RuntimeDyld",
        ":Support",
        ":Target",
        ":config",
    ],
)

alias(
    name = "mcjit",
    actual = ":MCJIT",
)

cc_library(
    name = "MCParser",
    srcs = glob([
        "lib/MC/MCParser/*.c",
        "lib/MC/MCParser/*.cpp",
        "lib/MC/MCParser/*.inc",
        "lib/MC/MCParser/*.h",
    ]),
    hdrs = glob([
        "include/llvm/MC/MCParser/*.h",
        "include/llvm/MC/MCParser/*.def",
        "include/llvm/MC/MCParser/*.inc",
    ]),
    copts = llvm_copts,
    deps = [
        ":MC",
        ":Support",
        ":config",
    ],
)

alias(
    name = "mc_parser",
    actual = ":MCParser",
)

cc_library(
    name = "MIRParser",
    srcs = glob([
        "lib/CodeGen/MIRParser/*.c",
        "lib/CodeGen/MIRParser/*.cpp",
        "lib/CodeGen/MIRParser/*.inc",
        "lib/CodeGen/MIRParser/*.h",
    ]),
    hdrs = glob([
        "include/llvm/CodeGen/MIRParser/*.h",
        "include/llvm/CodeGen/MIRParser/*.def",
        "include/llvm/CodeGen/MIRParser/*.inc",
    ]),
    copts = llvm_copts,
    deps = [
        ":AsmParser",
        ":BinaryFormat",
        ":CodeGen",
        ":Core",
        ":MC",
        ":Support",
        ":Target",
        ":config",
    ],
)

alias(
    name = "mir_parser",
    actual = ":MIRParser",
)

cc_library(
    name = "MLPolicies",
    srcs = glob([
        "lib/Analysis/ML/*.c",
        "lib/Analysis/ML/*.cpp",
        "lib/Analysis/ML/*.inc",
        "lib/Analysis/ML/*.h",
    ]),
    hdrs = glob([
        "include/llvm/Analysis/ML/*.h",
        "include/llvm/Analysis/ML/*.def",
        "include/llvm/Analysis/ML/*.inc",
    ]),
    copts = llvm_copts,
    deps = [
        ":Core",
        ":Support",
        ":config",
    ],
)

alias(
    name = "ml_policies",
    actual = ":MLPolicies",
)

cc_library(
    name = "MSP430AsmParser",
    srcs = glob([
        "lib/Target/MSP430/AsmParser/*.c",
        "lib/Target/MSP430/AsmParser/*.cpp",
        "lib/Target/MSP430/AsmParser/*.inc",
    ]),
    hdrs = glob([
        "include/llvm/Target/MSP430/AsmParser/*.h",
        "include/llvm/Target/MSP430/AsmParser/*.def",
        "include/llvm/Target/MSP430/AsmParser/*.inc",
        "lib/Target/MSP430/AsmParser/*.h",
    ]),
    copts = llvm_copts + ["-Iexternal/llvm-project/llvm/lib/Target/MSP430"],
    deps = [
        ":MC",
        ":MCParser",
        ":MSP430Desc",
        ":MSP430Info",
        ":Support",
        ":config",
    ],
)

alias(
    name = "msp430_asm_parser",
    actual = ":MSP430AsmParser",
)

cc_library(
    name = "MSP430CodeGen",
    srcs = glob([
        "lib/Target/MSP430/*.c",
        "lib/Target/MSP430/*.cpp",
        "lib/Target/MSP430/*.inc",
    ]),
    hdrs = glob([
        "include/llvm/Target/MSP430/*.h",
        "include/llvm/Target/MSP430/*.def",
        "include/llvm/Target/MSP430/*.inc",
        "lib/Target/MSP430/*.h",
    ]),
    copts = llvm_copts + ["-Iexternal/llvm-project/llvm/lib/Target/MSP430"],
    deps = [
        ":AsmPrinter",
        ":CodeGen",
        ":Core",
        ":MC",
        ":MSP430Desc",
        ":MSP430Info",
        ":SelectionDAG",
        ":Support",
        ":Target",
        ":config",
    ],
)

alias(
    name = "msp430_code_gen",
    actual = ":MSP430CodeGen",
)

cc_library(
    name = "MSP430Desc",
    srcs = glob([
        "lib/Target/MSP430/MCTargetDesc/*.c",
        "lib/Target/MSP430/MCTargetDesc/*.cpp",
        "lib/Target/MSP430/MCTargetDesc/*.inc",
    ]),
    hdrs = glob([
        "include/llvm/Target/MSP430/MCTargetDesc/*.h",
        "include/llvm/Target/MSP430/MCTargetDesc/*.def",
        "include/llvm/Target/MSP430/MCTargetDesc/*.inc",
        "lib/Target/MSP430/MCTargetDesc/*.h",
    ]),
    copts = llvm_copts + ["-Iexternal/llvm-project/llvm/lib/Target/MSP430"],
    deps = [
        ":MC",
        ":MSP430Info",
        ":Support",
        ":config",
    ],
)

alias(
    name = "msp430_desc",
    actual = ":MSP430Desc",
)

cc_library(
    name = "MSP430Disassembler",
    srcs = glob([
        "lib/Target/MSP430/Disassembler/*.c",
        "lib/Target/MSP430/Disassembler/*.cpp",
        "lib/Target/MSP430/Disassembler/*.inc",
    ]),
    hdrs = glob([
        "include/llvm/Target/MSP430/Disassembler/*.h",
        "include/llvm/Target/MSP430/Disassembler/*.def",
        "include/llvm/Target/MSP430/Disassembler/*.inc",
        "lib/Target/MSP430/Disassembler/*.h",
    ]),
    copts = llvm_copts + ["-Iexternal/llvm-project/llvm/lib/Target/MSP430"],
    deps = [
        ":MCDisassembler",
        ":MSP430Info",
        ":Support",
        ":config",
    ],
)

alias(
    name = "msp430_disassembler",
    actual = ":MSP430Disassembler",
)

cc_library(
    name = "MSP430Info",
    srcs = glob([
        "lib/Target/MSP430/TargetInfo/*.c",
        "lib/Target/MSP430/TargetInfo/*.cpp",
        "lib/Target/MSP430/TargetInfo/*.inc",
    ]),
    hdrs = glob([
        "include/llvm/Target/MSP430/TargetInfo/*.h",
        "include/llvm/Target/MSP430/TargetInfo/*.def",
        "include/llvm/Target/MSP430/TargetInfo/*.inc",
        "lib/Target/MSP430/TargetInfo/*.h",
    ]),
    copts = llvm_copts + ["-Iexternal/llvm-project/llvm/lib/Target/MSP430"],
    deps = [
        ":Support",
        ":config",
    ],
)

alias(
    name = "msp430_info",
    actual = ":MSP430Info",
)

cc_library(
    name = "MipsAsmParser",
    srcs = glob([
        "lib/Target/Mips/AsmParser/*.c",
        "lib/Target/Mips/AsmParser/*.cpp",
        "lib/Target/Mips/AsmParser/*.inc",
    ]),
    hdrs = glob([
        "include/llvm/Target/Mips/AsmParser/*.h",
        "include/llvm/Target/Mips/AsmParser/*.def",
        "include/llvm/Target/Mips/AsmParser/*.inc",
        "lib/Target/Mips/AsmParser/*.h",
    ]),
    copts = llvm_copts + ["-Iexternal/llvm-project/llvm/lib/Target/Mips"],
    deps = [
        ":MC",
        ":MCParser",
        ":MipsDesc",
        ":MipsInfo",
        ":Support",
        ":config",
    ],
)

alias(
    name = "mips_asm_parser",
    actual = ":MipsAsmParser",
)

cc_library(
    name = "MipsCodeGen",
    srcs = glob([
        "lib/Target/Mips/*.c",
        "lib/Target/Mips/*.cpp",
        "lib/Target/Mips/*.inc",
    ]),
    hdrs = glob([
        "include/llvm/Target/Mips/*.h",
        "include/llvm/Target/Mips/*.def",
        "include/llvm/Target/Mips/*.inc",
        "lib/Target/Mips/*.h",
    ]),
    copts = llvm_copts + ["-Iexternal/llvm-project/llvm/lib/Target/Mips"],
    deps = [
        ":Analysis",
        ":AsmPrinter",
        ":CodeGen",
        ":Core",
        ":GlobalISel",
        ":MC",
        ":MipsDesc",
        ":MipsInfo",
        ":SelectionDAG",
        ":Support",
        ":Target",
        ":config",
    ],
)

alias(
    name = "mips_code_gen",
    actual = ":MipsCodeGen",
)

cc_library(
    name = "MipsDesc",
    srcs = glob([
        "lib/Target/Mips/MCTargetDesc/*.c",
        "lib/Target/Mips/MCTargetDesc/*.cpp",
        "lib/Target/Mips/MCTargetDesc/*.inc",
    ]),
    hdrs = glob([
        "include/llvm/Target/Mips/MCTargetDesc/*.h",
        "include/llvm/Target/Mips/MCTargetDesc/*.def",
        "include/llvm/Target/Mips/MCTargetDesc/*.inc",
        "lib/Target/Mips/MCTargetDesc/*.h",
    ]),
    copts = llvm_copts + ["-Iexternal/llvm-project/llvm/lib/Target/Mips"],
    deps = [
        ":MC",
        ":MipsInfo",
        ":Support",
        ":config",
    ],
)

alias(
    name = "mips_desc",
    actual = ":MipsDesc",
)

cc_library(
    name = "MipsDisassembler",
    srcs = glob([
        "lib/Target/Mips/Disassembler/*.c",
        "lib/Target/Mips/Disassembler/*.cpp",
        "lib/Target/Mips/Disassembler/*.inc",
    ]),
    hdrs = glob([
        "include/llvm/Target/Mips/Disassembler/*.h",
        "include/llvm/Target/Mips/Disassembler/*.def",
        "include/llvm/Target/Mips/Disassembler/*.inc",
        "lib/Target/Mips/Disassembler/*.h",
    ]),
    copts = llvm_copts + ["-Iexternal/llvm-project/llvm/lib/Target/Mips"],
    deps = [
        ":MCDisassembler",
        ":MipsInfo",
        ":Support",
        ":config",
    ],
)

alias(
    name = "mips_disassembler",
    actual = ":MipsDisassembler",
)

cc_library(
    name = "MipsInfo",
    srcs = glob([
        "lib/Target/Mips/TargetInfo/*.c",
        "lib/Target/Mips/TargetInfo/*.cpp",
        "lib/Target/Mips/TargetInfo/*.inc",
    ]),
    hdrs = glob([
        "include/llvm/Target/Mips/TargetInfo/*.h",
        "include/llvm/Target/Mips/TargetInfo/*.def",
        "include/llvm/Target/Mips/TargetInfo/*.inc",
        "lib/Target/Mips/TargetInfo/*.h",
    ]),
    copts = llvm_copts + ["-Iexternal/llvm-project/llvm/lib/Target/Mips"],
    deps = [
        ":Support",
        ":config",
    ],
)

alias(
    name = "mips_info",
    actual = ":MipsInfo",
)

cc_library(
    name = "NVPTXCodeGen",
    srcs = glob([
        "lib/Target/NVPTX/*.c",
        "lib/Target/NVPTX/*.cpp",
        "lib/Target/NVPTX/*.inc",
    ]),
    hdrs = glob([
        "include/llvm/Target/NVPTX/*.h",
        "include/llvm/Target/NVPTX/*.def",
        "include/llvm/Target/NVPTX/*.inc",
        "lib/Target/NVPTX/*.h",
    ]),
    copts = llvm_copts + ["-Iexternal/llvm-project/llvm/lib/Target/NVPTX"],
    deps = [
        ":Analysis",
        ":AsmPrinter",
        ":CodeGen",
        ":Core",
        ":IPO",
        ":MC",
        ":NVPTXDesc",
        ":NVPTXInfo",
        ":Scalar",
        ":SelectionDAG",
        ":Support",
        ":Target",
        ":TransformUtils",
        ":Vectorize",
        ":config",
    ],
)

alias(
    name = "nvptx_code_gen",
    actual = ":NVPTXCodeGen",
)

cc_library(
    name = "NVPTXDesc",
    srcs = glob([
        "lib/Target/NVPTX/MCTargetDesc/*.c",
        "lib/Target/NVPTX/MCTargetDesc/*.cpp",
        "lib/Target/NVPTX/MCTargetDesc/*.inc",
    ]),
    hdrs = glob([
        "include/llvm/Target/NVPTX/MCTargetDesc/*.h",
        "include/llvm/Target/NVPTX/MCTargetDesc/*.def",
        "include/llvm/Target/NVPTX/MCTargetDesc/*.inc",
        "lib/Target/NVPTX/MCTargetDesc/*.h",
    ]),
    copts = llvm_copts + ["-Iexternal/llvm-project/llvm/lib/Target/NVPTX"],
    deps = [
        "nvptx_target_gen",
        ":MC",
        ":NVPTXInfo",
        ":Support",
        ":config",
    ],
)

alias(
    name = "nvptx_desc",
    actual = ":NVPTXDesc",
)

cc_library(
    name = "NVPTXInfo",
    srcs = glob([
        "lib/Target/NVPTX/TargetInfo/*.c",
        "lib/Target/NVPTX/TargetInfo/*.cpp",
        "lib/Target/NVPTX/TargetInfo/*.inc",
        "lib/Target/NVPTX/MCTargetDesc/*.h",
    ]),
    hdrs = glob([
        "include/llvm/Target/NVPTX/TargetInfo/*.h",
        "include/llvm/Target/NVPTX/TargetInfo/*.def",
        "include/llvm/Target/NVPTX/TargetInfo/*.inc",
        "lib/Target/NVPTX/NVPTX.h",
        "lib/Target/NVPTX/TargetInfo/*.h",
    ]),
    copts = llvm_copts + ["-Iexternal/llvm-project/llvm/lib/Target/NVPTX"],
    deps = [
        "nvptx_target_gen",
        ":Support",
        ":attributes_gen",
        ":config",
        ":core",
        ":target",
    ],
)

alias(
    name = "nvptx_info",
    actual = ":NVPTXInfo",
)

cc_library(
    name = "ObjCARC",
    srcs = glob([
        "lib/Transforms/ObjCARC/*.c",
        "lib/Transforms/ObjCARC/*.cpp",
        "lib/Transforms/ObjCARC/*.inc",
        "include/llvm/Transforms/ObjCARC.h",
        "lib/Transforms/ObjCARC/*.h",
    ]),
    hdrs = glob([
        "include/llvm/Transforms/ObjCARC/*.h",
        "include/llvm/Transforms/ObjCARC/*.def",
        "include/llvm/Transforms/ObjCARC/*.inc",
    ]),
    copts = llvm_copts,
    deps = [
        ":Analysis",
        ":Core",
        ":Support",
        ":TransformUtils",
        ":config",
    ],
)

alias(
    name = "objc_arc",
    actual = ":ObjCARC",
)

cc_library(
    name = "Object",
    srcs = glob([
        "lib/Object/*.c",
        "lib/Object/*.cpp",
        "lib/Object/*.inc",
        "lib/Object/*.h",
    ]),
    hdrs = glob([
        "include/llvm/Object/*.h",
        "include/llvm/Object/*.def",
        "include/llvm/Object/*.inc",
    ]),
    copts = llvm_copts,
    deps = [
        ":BinaryFormat",
        ":BitReader",
        ":Core",
        ":MC",
        ":MCParser",
        ":Support",
        ":TextAPI",
        ":config",
    ],
)

alias(
    name = "object",
    actual = ":Object",
)

cc_library(
    name = "ObjectYAML",
    srcs = glob([
        "lib/ObjectYAML/*.c",
        "lib/ObjectYAML/*.cpp",
        "lib/ObjectYAML/*.inc",
        "lib/ObjectYAML/*.h",
    ]),
    hdrs = glob([
        "include/llvm/ObjectYAML/*.h",
        "include/llvm/ObjectYAML/*.def",
        "include/llvm/ObjectYAML/*.inc",
    ]),
    copts = llvm_copts,
    deps = [
        ":DebugInfoCodeView",
        ":MC",
        ":Object",
        ":Support",
        ":config",
    ],
)

alias(
    name = "object_yaml",
    actual = ":ObjectYAML",
)

cc_library(
    name = "Option",
    srcs = glob([
        "lib/Option/*.c",
        "lib/Option/*.cpp",
        "lib/Option/*.inc",
        "lib/Option/*.h",
    ]),
    hdrs = glob([
        "include/llvm/Option/*.h",
        "include/llvm/Option/*.def",
        "include/llvm/Option/*.inc",
    ]),
    copts = llvm_copts,
    deps = [
        ":Support",
        ":config",
    ],
)

alias(
    name = "option",
    actual = ":Option",
)

cc_library(
    name = "OrcError",
    srcs = glob([
        "lib/ExecutionEngine/OrcError/*.c",
        "lib/ExecutionEngine/OrcError/*.cpp",
        "lib/ExecutionEngine/OrcError/*.inc",
        "lib/ExecutionEngine/OrcError/*.h",
    ]),
    hdrs = glob([
        "include/llvm/ExecutionEngine/OrcError/*.h",
        "include/llvm/ExecutionEngine/OrcError/*.def",
        "include/llvm/ExecutionEngine/OrcError/*.inc",
    ]),
    copts = llvm_copts,
    deps = [
        ":Support",
        ":config",
    ],
)

alias(
    name = "orc_error",
    actual = ":OrcError",
)

cc_library(
    name = "OrcJIT",
    srcs = glob([
        "lib/ExecutionEngine/Orc/*.c",
        "lib/ExecutionEngine/Orc/*.cpp",
        "lib/ExecutionEngine/Orc/*.inc",
        "lib/ExecutionEngine/Orc/*.h",
    ]),
    hdrs = glob([
        "include/llvm/ExecutionEngine/Orc/*.h",
        "include/llvm/ExecutionEngine/Orc/*.def",
        "include/llvm/ExecutionEngine/Orc/*.inc",
    ]),
    copts = llvm_copts,
    deps = [
        ":Core",
        ":ExecutionEngine",
        ":JITLink",
        ":MC",
        ":Object",
        ":OrcError",
        ":Passes",
        ":RuntimeDyld",
        ":Support",
        ":Target",
        ":TransformUtils",
        ":config",
    ],
)

alias(
    name = "orc_jit",
    actual = ":OrcJIT",
)

cc_library(
    name = "Passes",
    srcs = glob([
        "lib/Passes/*.c",
        "lib/Passes/*.cpp",
        "lib/Passes/*.inc",
        "lib/Passes/*.h",
    ]),
    hdrs = glob([
        "include/llvm/Passes/*.h",
        "include/llvm/Passes/*.def",
        "include/llvm/Passes/*.inc",
    ]),
    copts = llvm_copts,
    deps = [
        ":AggressiveInstCombine",
        ":Analysis",
        ":CodeGen",
        ":Core",
        ":Coroutines",
        ":IPO",
        ":InstCombine",
        ":Instrumentation",
        ":MLPolicies",
        ":Scalar",
        ":Support",
        ":Target",
        ":TransformUtils",
        ":Vectorize",
        ":config",
    ],
)

alias(
    name = "passes",
    actual = ":Passes",
)

cc_library(
    name = "PowerPCAsmParser",
    srcs = glob([
        "lib/Target/PowerPC/AsmParser/*.c",
        "lib/Target/PowerPC/AsmParser/*.cpp",
        "lib/Target/PowerPC/AsmParser/*.inc",
    ]),
    hdrs = glob([
        "include/llvm/Target/PowerPC/AsmParser/*.h",
        "include/llvm/Target/PowerPC/AsmParser/*.def",
        "include/llvm/Target/PowerPC/AsmParser/*.inc",
        "lib/Target/PowerPC/AsmParser/*.h",
    ]),
    copts = llvm_copts + ["-Iexternal/llvm-project/llvm/lib/Target/PowerPC"],
    deps = [
        ":MC",
        ":MCParser",
        ":PowerPCDesc",
        ":PowerPCInfo",
        ":Support",
        ":config",
    ],
)

alias(
    name = "powerpc_asm_parser",
    actual = ":PowerPCAsmParser",
)

cc_library(
    name = "PowerPCCodeGen",
    srcs = glob([
        "lib/Target/PowerPC/*.c",
        "lib/Target/PowerPC/*.cpp",
        "lib/Target/PowerPC/*.inc",
    ]),
    hdrs = glob([
        "include/llvm/Target/PowerPC/*.h",
        "include/llvm/Target/PowerPC/*.def",
        "include/llvm/Target/PowerPC/*.inc",
        "lib/Target/PowerPC/*.h",
    ]),
    copts = llvm_copts + ["-Iexternal/llvm-project/llvm/lib/Target/PowerPC"],
    deps = [
        ":Analysis",
        ":AsmPrinter",
        ":CodeGen",
        ":Core",
        ":MC",
        ":PowerPCDesc",
        ":PowerPCInfo",
        ":Scalar",
        ":SelectionDAG",
        ":Support",
        ":Target",
        ":TransformUtils",
        ":config",
    ],
)

alias(
    name = "powerpc_code_gen",
    actual = ":PowerPCCodeGen",
)

cc_library(
    name = "PowerPCDesc",
    srcs = glob([
        "lib/Target/PowerPC/MCTargetDesc/*.c",
        "lib/Target/PowerPC/MCTargetDesc/*.cpp",
        "lib/Target/PowerPC/MCTargetDesc/*.inc",
    ]),
    hdrs = glob([
        "include/llvm/Target/PowerPC/MCTargetDesc/*.h",
        "include/llvm/Target/PowerPC/MCTargetDesc/*.def",
        "include/llvm/Target/PowerPC/MCTargetDesc/*.inc",
        "lib/Target/PowerPC/MCTargetDesc/*.h",
    ]),
    copts = llvm_copts + ["-Iexternal/llvm-project/llvm/lib/Target/PowerPC"],
    deps = [
        ":BinaryFormat",
        ":MC",
        ":PowerPCInfo",
        ":Support",
        ":attributes_gen",
        ":config",
        ":intrinsic_enums_gen",
        ":intrinsics_impl_gen",
        ":powerpc_target_gen",
    ],
)

alias(
    name = "powerpc_desc",
    actual = ":PowerPCDesc",
)

cc_library(
    name = "PowerPCDisassembler",
    srcs = glob([
        "lib/Target/PowerPC/Disassembler/*.c",
        "lib/Target/PowerPC/Disassembler/*.cpp",
        "lib/Target/PowerPC/Disassembler/*.inc",
    ]),
    hdrs = glob([
        "include/llvm/Target/PowerPC/Disassembler/*.h",
        "include/llvm/Target/PowerPC/Disassembler/*.def",
        "include/llvm/Target/PowerPC/Disassembler/*.inc",
        "lib/Target/PowerPC/Disassembler/*.h",
    ]),
    copts = llvm_copts + ["-Iexternal/llvm-project/llvm/lib/Target/PowerPC"],
    deps = [
        ":MCDisassembler",
        ":PowerPCInfo",
        ":Support",
        ":config",
    ],
)

alias(
    name = "powerpc_disassembler",
    actual = ":PowerPCDisassembler",
)

cc_library(
    name = "PowerPCInfo",
    srcs = glob([
        "lib/Target/PowerPC/TargetInfo/*.c",
        "lib/Target/PowerPC/TargetInfo/*.cpp",
        "lib/Target/PowerPC/TargetInfo/*.inc",
        "lib/Target/PowerPC/MCTargetDesc/*.h",
    ]),
    hdrs = glob([
        "include/llvm/Target/PowerPC/TargetInfo/*.h",
        "include/llvm/Target/PowerPC/TargetInfo/*.def",
        "include/llvm/Target/PowerPC/TargetInfo/*.inc",
        "lib/Target/PowerPC/PPC*.h",
        "lib/Target/PowerPC/TargetInfo/*.h",
    ]),
    copts = llvm_copts + ["-Iexternal/llvm-project/llvm/lib/Target/PowerPC"],
    deps = [
        ":Support",
        ":attributes_gen",
        ":config",
        ":core",
        ":powerpc_target_gen",
        ":target",
    ],
)

alias(
    name = "powerpc_info",
    actual = ":PowerPCInfo",
)

cc_library(
    name = "ProfileData",
    srcs = glob([
        "lib/ProfileData/*.c",
        "lib/ProfileData/*.cpp",
        "lib/ProfileData/*.inc",
        "lib/ProfileData/*.h",
    ]),
    hdrs = glob([
        "include/llvm/ProfileData/*.h",
        "include/llvm/ProfileData/*.def",
        "include/llvm/ProfileData/*.inc",
    ]),
    copts = llvm_copts,
    deps = [
        ":Core",
        ":Support",
        ":config",
    ],
)

alias(
    name = "profile_data",
    actual = ":ProfileData",
)

cc_library(
    name = "RISCVAsmParser",
    srcs = glob([
        "lib/Target/RISCV/AsmParser/*.c",
        "lib/Target/RISCV/AsmParser/*.cpp",
        "lib/Target/RISCV/AsmParser/*.inc",
    ]),
    hdrs = glob([
        "include/llvm/Target/RISCV/AsmParser/*.h",
        "include/llvm/Target/RISCV/AsmParser/*.def",
        "include/llvm/Target/RISCV/AsmParser/*.inc",
        "lib/Target/RISCV/AsmParser/*.h",
    ]),
    copts = llvm_copts + ["-Iexternal/llvm-project/llvm/lib/Target/RISCV"],
    deps = [
        ":MC",
        ":MCParser",
        ":RISCVDesc",
        ":RISCVInfo",
        ":RISCVUtils",
        ":Support",
        ":config",
    ],
)

alias(
    name = "riscv_asm_parser",
    actual = ":RISCVAsmParser",
)

cc_library(
    name = "RISCVCodeGen",
    srcs = glob([
        "lib/Target/RISCV/*.c",
        "lib/Target/RISCV/*.cpp",
        "lib/Target/RISCV/*.inc",
    ]),
    hdrs = glob([
        "include/llvm/Target/RISCV/*.h",
        "include/llvm/Target/RISCV/*.def",
        "include/llvm/Target/RISCV/*.inc",
        "lib/Target/RISCV/*.h",
    ]),
    copts = llvm_copts + ["-Iexternal/llvm-project/llvm/lib/Target/RISCV"],
    deps = [
        ":Analysis",
        ":AsmPrinter",
        ":CodeGen",
        ":Core",
        ":GlobalISel",
        ":MC",
        ":RISCVDesc",
        ":RISCVInfo",
        ":RISCVUtils",
        ":SelectionDAG",
        ":Support",
        ":Target",
        ":config",
    ],
)

alias(
    name = "riscv_code_gen",
    actual = ":RISCVCodeGen",
)

cc_library(
    name = "RISCVDesc",
    srcs = glob([
        "lib/Target/RISCV/MCTargetDesc/*.c",
        "lib/Target/RISCV/MCTargetDesc/*.cpp",
        "lib/Target/RISCV/MCTargetDesc/*.inc",
    ]),
    hdrs = glob([
        "include/llvm/Target/RISCV/MCTargetDesc/*.h",
        "include/llvm/Target/RISCV/MCTargetDesc/*.def",
        "include/llvm/Target/RISCV/MCTargetDesc/*.inc",
        "lib/Target/RISCV/MCTargetDesc/*.h",
    ]),
    copts = llvm_copts + ["-Iexternal/llvm-project/llvm/lib/Target/RISCV"],
    deps = [
        ":MC",
        ":RISCVInfo",
        ":RISCVUtils",
        ":Support",
        ":config",
    ],
)

alias(
    name = "riscv_desc",
    actual = ":RISCVDesc",
)

cc_library(
    name = "RISCVDisassembler",
    srcs = glob([
        "lib/Target/RISCV/Disassembler/*.c",
        "lib/Target/RISCV/Disassembler/*.cpp",
        "lib/Target/RISCV/Disassembler/*.inc",
    ]),
    hdrs = glob([
        "include/llvm/Target/RISCV/Disassembler/*.h",
        "include/llvm/Target/RISCV/Disassembler/*.def",
        "include/llvm/Target/RISCV/Disassembler/*.inc",
        "lib/Target/RISCV/Disassembler/*.h",
    ]),
    copts = llvm_copts + ["-Iexternal/llvm-project/llvm/lib/Target/RISCV"],
    deps = [
        ":MCDisassembler",
        ":RISCVInfo",
        ":Support",
        ":config",
    ],
)

alias(
    name = "riscv_disassembler",
    actual = ":RISCVDisassembler",
)

cc_library(
    name = "RISCVInfo",
    srcs = glob([
        "lib/Target/RISCV/TargetInfo/*.c",
        "lib/Target/RISCV/TargetInfo/*.cpp",
        "lib/Target/RISCV/TargetInfo/*.inc",
    ]),
    hdrs = glob([
        "include/llvm/Target/RISCV/TargetInfo/*.h",
        "include/llvm/Target/RISCV/TargetInfo/*.def",
        "include/llvm/Target/RISCV/TargetInfo/*.inc",
        "lib/Target/RISCV/TargetInfo/*.h",
    ]),
    copts = llvm_copts + ["-Iexternal/llvm-project/llvm/lib/Target/RISCV"],
    deps = [
        ":Support",
        ":config",
    ],
)

alias(
    name = "riscv_info",
    actual = ":RISCVInfo",
)

cc_library(
    name = "RISCVUtils",
    srcs = glob([
        "lib/Target/RISCV/Utils/*.c",
        "lib/Target/RISCV/Utils/*.cpp",
        "lib/Target/RISCV/Utils/*.inc",
    ]),
    hdrs = glob([
        "include/llvm/Target/RISCV/Utils/*.h",
        "include/llvm/Target/RISCV/Utils/*.def",
        "include/llvm/Target/RISCV/Utils/*.inc",
        "lib/Target/RISCV/Utils/*.h",
    ]),
    copts = llvm_copts + ["-Iexternal/llvm-project/llvm/lib/Target/RISCV"],
    deps = [
        ":Support",
        ":config",
    ],
)

alias(
    name = "riscv_utils",
    actual = ":RISCVUtils",
)

cc_library(
    name = "Remarks",
    srcs = glob([
        "lib/Remarks/*.c",
        "lib/Remarks/*.cpp",
        "lib/Remarks/*.inc",
        "lib/Remarks/*.h",
    ]),
    hdrs = glob([
        "include/llvm/Remarks/*.h",
        "include/llvm/Remarks/*.def",
        "include/llvm/Remarks/*.inc",
    ]),
    copts = llvm_copts,
    deps = [
        ":BitstreamReader",
        ":Support",
        ":config",
    ],
)

alias(
    name = "remarks",
    actual = ":Remarks",
)

cc_library(
    name = "RuntimeDyld",
    srcs = glob([
        "lib/ExecutionEngine/RuntimeDyld/*.c",
        "lib/ExecutionEngine/RuntimeDyld/*.cpp",
        "lib/ExecutionEngine/RuntimeDyld/*.inc",
        "include/llvm/ExecutionEngine/JITSymbol.h",
        "include/llvm/ExecutionEngine/RTDyldMemoryManager.h",
        "lib/ExecutionEngine/RuntimeDyld/*.h",
        "lib/ExecutionEngine/RuntimeDyld/Targets/*.h",
        "lib/ExecutionEngine/RuntimeDyld/Targets/*.cpp",
        "lib/ExecutionEngine/RuntimeDyld/*.h",
    ]),
    hdrs = glob([
        "include/llvm/ExecutionEngine/RuntimeDyld/*.h",
        "include/llvm/ExecutionEngine/RuntimeDyld/*.def",
        "include/llvm/ExecutionEngine/RuntimeDyld/*.inc",
        "include/llvm/DebugInfo/DIContext.h",
        "include/llvm/ExecutionEngine/RTDyldMemoryManager.h",
        "include/llvm/ExecutionEngine/RuntimeDyld*.h",
    ]),
    copts = llvm_copts,
    deps = [
        ":MC",
        ":Object",
        ":Support",
        ":config",
        ":mc_disassembler",
    ],
)

alias(
    name = "runtime_dyld",
    actual = ":RuntimeDyld",
)

cc_library(
    name = "Scalar",
    srcs = glob([
        "lib/Transforms/Scalar/*.c",
        "lib/Transforms/Scalar/*.cpp",
        "lib/Transforms/Scalar/*.inc",
        "include/llvm-c/Transforms/Scalar.h",
        "include/llvm/Transforms/Scalar.h",
        "include/llvm/Target/TargetMachine.h",
        "lib/Transforms/Scalar/*.h",
    ]),
    hdrs = glob([
        "include/llvm/Transforms/Scalar/*.h",
        "include/llvm/Transforms/Scalar/*.def",
        "include/llvm/Transforms/Scalar/*.inc",
        "include/llvm/Transforms/IPO.h",
        "include/llvm/Transforms/IPO/SCCP.h",
    ]),
    copts = llvm_copts,
    deps = [
        ":AggressiveInstCombine",
        ":Analysis",
        ":Core",
        ":InstCombine",
        ":Support",
        ":TransformUtils",
        ":config",
        ":target",
    ],
)

alias(
    name = "scalar",
    actual = ":Scalar",
)

cc_library(
    name = "SelectionDAG",
    srcs = glob([
        "lib/CodeGen/SelectionDAG/*.c",
        "lib/CodeGen/SelectionDAG/*.cpp",
        "lib/CodeGen/SelectionDAG/*.inc",
        "lib/CodeGen/SelectionDAG/*.h",
    ]),
    hdrs = glob([
        "include/llvm/CodeGen/SelectionDAG/*.h",
        "include/llvm/CodeGen/SelectionDAG/*.def",
        "include/llvm/CodeGen/SelectionDAG/*.inc",
    ]),
    copts = llvm_copts,
    deps = [
        ":Analysis",
        ":CodeGen",
        ":Core",
        ":MC",
        ":Support",
        ":Target",
        ":TransformUtils",
        ":config",
    ],
)

alias(
    name = "selection_dag",
    actual = ":SelectionDAG",
)

cc_library(
    name = "SparcAsmParser",
    srcs = glob([
        "lib/Target/Sparc/AsmParser/*.c",
        "lib/Target/Sparc/AsmParser/*.cpp",
        "lib/Target/Sparc/AsmParser/*.inc",
    ]),
    hdrs = glob([
        "include/llvm/Target/Sparc/AsmParser/*.h",
        "include/llvm/Target/Sparc/AsmParser/*.def",
        "include/llvm/Target/Sparc/AsmParser/*.inc",
        "lib/Target/Sparc/AsmParser/*.h",
    ]),
    copts = llvm_copts + ["-Iexternal/llvm-project/llvm/lib/Target/Sparc"],
    deps = [
        ":MC",
        ":MCParser",
        ":SparcDesc",
        ":SparcInfo",
        ":Support",
        ":config",
    ],
)

alias(
    name = "sparc_asm_parser",
    actual = ":SparcAsmParser",
)

cc_library(
    name = "SparcCodeGen",
    srcs = glob([
        "lib/Target/Sparc/*.c",
        "lib/Target/Sparc/*.cpp",
        "lib/Target/Sparc/*.inc",
    ]),
    hdrs = glob([
        "include/llvm/Target/Sparc/*.h",
        "include/llvm/Target/Sparc/*.def",
        "include/llvm/Target/Sparc/*.inc",
        "lib/Target/Sparc/*.h",
    ]),
    copts = llvm_copts + ["-Iexternal/llvm-project/llvm/lib/Target/Sparc"],
    deps = [
        ":AsmPrinter",
        ":CodeGen",
        ":Core",
        ":MC",
        ":SelectionDAG",
        ":SparcDesc",
        ":SparcInfo",
        ":Support",
        ":Target",
        ":config",
    ],
)

alias(
    name = "sparc_code_gen",
    actual = ":SparcCodeGen",
)

cc_library(
    name = "SparcDesc",
    srcs = glob([
        "lib/Target/Sparc/MCTargetDesc/*.c",
        "lib/Target/Sparc/MCTargetDesc/*.cpp",
        "lib/Target/Sparc/MCTargetDesc/*.inc",
    ]),
    hdrs = glob([
        "include/llvm/Target/Sparc/MCTargetDesc/*.h",
        "include/llvm/Target/Sparc/MCTargetDesc/*.def",
        "include/llvm/Target/Sparc/MCTargetDesc/*.inc",
        "lib/Target/Sparc/MCTargetDesc/*.h",
    ]),
    copts = llvm_copts + ["-Iexternal/llvm-project/llvm/lib/Target/Sparc"],
    deps = [
        ":MC",
        ":SparcInfo",
        ":Support",
        ":config",
    ],
)

alias(
    name = "sparc_desc",
    actual = ":SparcDesc",
)

cc_library(
    name = "SparcDisassembler",
    srcs = glob([
        "lib/Target/Sparc/Disassembler/*.c",
        "lib/Target/Sparc/Disassembler/*.cpp",
        "lib/Target/Sparc/Disassembler/*.inc",
    ]),
    hdrs = glob([
        "include/llvm/Target/Sparc/Disassembler/*.h",
        "include/llvm/Target/Sparc/Disassembler/*.def",
        "include/llvm/Target/Sparc/Disassembler/*.inc",
        "lib/Target/Sparc/Disassembler/*.h",
    ]),
    copts = llvm_copts + ["-Iexternal/llvm-project/llvm/lib/Target/Sparc"],
    deps = [
        ":MCDisassembler",
        ":SparcInfo",
        ":Support",
        ":config",
    ],
)

alias(
    name = "sparc_disassembler",
    actual = ":SparcDisassembler",
)

cc_library(
    name = "SparcInfo",
    srcs = glob([
        "lib/Target/Sparc/TargetInfo/*.c",
        "lib/Target/Sparc/TargetInfo/*.cpp",
        "lib/Target/Sparc/TargetInfo/*.inc",
    ]),
    hdrs = glob([
        "include/llvm/Target/Sparc/TargetInfo/*.h",
        "include/llvm/Target/Sparc/TargetInfo/*.def",
        "include/llvm/Target/Sparc/TargetInfo/*.inc",
        "lib/Target/Sparc/TargetInfo/*.h",
    ]),
    copts = llvm_copts + ["-Iexternal/llvm-project/llvm/lib/Target/Sparc"],
    deps = [
        ":Support",
        ":config",
    ],
)

alias(
    name = "sparc_info",
    actual = ":SparcInfo",
)

cc_library(
    name = "Support",
    srcs = glob([
        "lib/Support/*.c",
        "lib/Support/*.cpp",
        "lib/Support/*.inc",
        "include/llvm-c/*.h",
        "include/llvm/CodeGen/MachineValueType.h",
        "include/llvm/BinaryFormat/COFF.h",
        "include/llvm/BinaryFormat/MachO.h",
        "lib/Support/*.h",
    ]) + llvm_support_platform_specific_srcs_glob(),
    hdrs = glob([
        "include/llvm/Support/*.h",
        "include/llvm/Support/*.def",
        "include/llvm/Support/*.inc",
        "include/llvm/ADT/*.h",
        "include/llvm/Support/ELFRelocs/*.def",
        "include/llvm/Support/WasmRelocs/*.def",
    ]) + [
        "include/llvm/BinaryFormat/MachO.def",
        "include/llvm/Support/VCSRevision.h",
    ],
    copts = llvm_copts,
    deps = [
        ":Demangle",
        ":config",
        "@zlib",
    ],
)

alias(
    name = "support",
    actual = ":Support",
)

cc_library(
    name = "Symbolize",
    srcs = glob([
        "lib/DebugInfo/Symbolize/*.c",
        "lib/DebugInfo/Symbolize/*.cpp",
        "lib/DebugInfo/Symbolize/*.inc",
        "lib/DebugInfo/Symbolize/*.h",
    ]),
    hdrs = glob([
        "include/llvm/DebugInfo/Symbolize/*.h",
        "include/llvm/DebugInfo/Symbolize/*.def",
        "include/llvm/DebugInfo/Symbolize/*.inc",
    ]),
    copts = llvm_copts,
    deps = [
        ":DebugInfoDWARF",
        ":DebugInfoPDB",
        ":Demangle",
        ":Object",
        ":Support",
        ":config",
    ],
)

alias(
    name = "symbolize",
    actual = ":Symbolize",
)

cc_library(
    name = "SystemZAsmParser",
    srcs = glob([
        "lib/Target/SystemZ/AsmParser/*.c",
        "lib/Target/SystemZ/AsmParser/*.cpp",
        "lib/Target/SystemZ/AsmParser/*.inc",
    ]),
    hdrs = glob([
        "include/llvm/Target/SystemZ/AsmParser/*.h",
        "include/llvm/Target/SystemZ/AsmParser/*.def",
        "include/llvm/Target/SystemZ/AsmParser/*.inc",
        "lib/Target/SystemZ/AsmParser/*.h",
    ]),
    copts = llvm_copts + ["-Iexternal/llvm-project/llvm/lib/Target/SystemZ"],
    deps = [
        ":MC",
        ":MCParser",
        ":Support",
        ":SystemZDesc",
        ":SystemZInfo",
        ":config",
    ],
)

alias(
    name = "system_z_asm_parser",
    actual = ":SystemZAsmParser",
)

cc_library(
    name = "SystemZCodeGen",
    srcs = glob([
        "lib/Target/SystemZ/*.c",
        "lib/Target/SystemZ/*.cpp",
        "lib/Target/SystemZ/*.inc",
    ]),
    hdrs = glob([
        "include/llvm/Target/SystemZ/*.h",
        "include/llvm/Target/SystemZ/*.def",
        "include/llvm/Target/SystemZ/*.inc",
        "lib/Target/SystemZ/*.h",
    ]),
    copts = llvm_copts + ["-Iexternal/llvm-project/llvm/lib/Target/SystemZ"],
    deps = [
        ":Analysis",
        ":AsmPrinter",
        ":CodeGen",
        ":Core",
        ":MC",
        ":Scalar",
        ":SelectionDAG",
        ":Support",
        ":SystemZDesc",
        ":SystemZInfo",
        ":Target",
        ":config",
    ],
)

alias(
    name = "system_z_code_gen",
    actual = ":SystemZCodeGen",
)

cc_library(
    name = "SystemZDesc",
    srcs = glob([
        "lib/Target/SystemZ/MCTargetDesc/*.c",
        "lib/Target/SystemZ/MCTargetDesc/*.cpp",
        "lib/Target/SystemZ/MCTargetDesc/*.inc",
    ]),
    hdrs = glob([
        "include/llvm/Target/SystemZ/MCTargetDesc/*.h",
        "include/llvm/Target/SystemZ/MCTargetDesc/*.def",
        "include/llvm/Target/SystemZ/MCTargetDesc/*.inc",
        "lib/Target/SystemZ/MCTargetDesc/*.h",
    ]),
    copts = llvm_copts + ["-Iexternal/llvm-project/llvm/lib/Target/SystemZ"],
    deps = [
        ":MC",
        ":Support",
        ":SystemZInfo",
        ":config",
<<<<<<< HEAD
        ":mc",
        ":support",
        ":system_z_info",
        ":system_z_target_gen",
=======
>>>>>>> 6a471183
    ],
)

alias(
    name = "system_z_desc",
    actual = ":SystemZDesc",
)

cc_library(
    name = "SystemZDisassembler",
    srcs = glob([
        "lib/Target/SystemZ/Disassembler/*.c",
        "lib/Target/SystemZ/Disassembler/*.cpp",
        "lib/Target/SystemZ/Disassembler/*.inc",
    ]),
    hdrs = glob([
        "include/llvm/Target/SystemZ/Disassembler/*.h",
        "include/llvm/Target/SystemZ/Disassembler/*.def",
        "include/llvm/Target/SystemZ/Disassembler/*.inc",
        "lib/Target/SystemZ/Disassembler/*.h",
    ]),
    copts = llvm_copts + ["-Iexternal/llvm-project/llvm/lib/Target/SystemZ"],
    deps = [
        ":MC",
        ":MCDisassembler",
        ":Support",
        ":SystemZDesc",
        ":SystemZInfo",
        ":config",
    ],
)

alias(
    name = "system_z_disassembler",
    actual = ":SystemZDisassembler",
)

cc_library(
    name = "SystemZInfo",
    srcs = glob([
        "lib/Target/SystemZ/TargetInfo/*.c",
        "lib/Target/SystemZ/TargetInfo/*.cpp",
        "lib/Target/SystemZ/TargetInfo/*.inc",
        "lib/Target/SystemZ/MCTargetDesc/*.h",
    ]),
    hdrs = glob([
        "include/llvm/Target/SystemZ/TargetInfo/*.h",
        "include/llvm/Target/SystemZ/TargetInfo/*.def",
        "include/llvm/Target/SystemZ/TargetInfo/*.inc",
        "lib/Target/SystemZ/TargetInfo/*.h",
    ]),
    copts = llvm_copts + ["-Iexternal/llvm-project/llvm/lib/Target/SystemZ"],
    deps = [
        ":Support",
        ":config",
<<<<<<< HEAD
        ":support",
        ":system_z_target_gen",
=======
>>>>>>> 6a471183
    ],
)

alias(
    name = "system_z_info",
    actual = ":SystemZInfo",
)

cc_library(
    name = "TableGen",
    srcs = glob([
        "lib/TableGen/*.c",
        "lib/TableGen/*.cpp",
        "lib/TableGen/*.inc",
        "include/llvm/CodeGen/*.h",
        "lib/TableGen/*.h",
    ]),
    hdrs = glob([
        "include/llvm/TableGen/*.h",
        "include/llvm/TableGen/*.def",
        "include/llvm/TableGen/*.inc",
        "include/llvm/Target/*.def",
    ]),
    copts = llvm_copts,
    deps = [
        ":Support",
        ":config",
        ":mc",
    ],
)

alias(
    name = "tablegen",
    actual = ":TableGen",
)

cc_library(
    name = "Target",
    srcs = glob([
        "lib/Target/*.c",
        "lib/Target/*.cpp",
        "lib/Target/*.inc",
        "include/llvm/CodeGen/*.h",
        "include/llvm-c/Initialization.h",
        "include/llvm-c/Target.h",
        "lib/Target/*.h",
    ]),
    hdrs = glob([
        "include/llvm/Target/*.h",
        "include/llvm/Target/*.def",
        "include/llvm/Target/*.inc",
        "include/llvm/CodeGen/*.def",
        "include/llvm/CodeGen/*.inc",
    ]),
    copts = llvm_copts,
    deps = [
        ":Analysis",
        ":Core",
        ":MC",
        ":Support",
        ":config",
    ],
)

alias(
    name = "target",
    actual = ":Target",
)

cc_library(
    name = "TestingSupport",
    srcs = glob([
        "lib/Testing/Support/*.c",
        "lib/Testing/Support/*.cpp",
        "lib/Testing/Support/*.inc",
        "lib/Testing/Support/*.h",
    ]),
    hdrs = glob([
        "include/llvm/Testing/Support/*.h",
        "include/llvm/Testing/Support/*.def",
        "include/llvm/Testing/Support/*.inc",
    ]),
    copts = llvm_copts,
    deps = [
        ":Support",
        ":config",
    ],
)

alias(
    name = "testing_support",
    actual = ":TestingSupport",
)

cc_library(
    name = "TextAPI",
    srcs = glob([
        "lib/TextAPI/*.c",
        "lib/TextAPI/*.cpp",
        "lib/TextAPI/*.inc",
        "lib/TextAPI/ELF/*.cpp",
        "lib/TextAPI/MachO/*.cpp",
        "lib/TextAPI/MachO/*.h",
        "lib/TextAPI/*.h",
    ]),
    hdrs = glob([
        "include/llvm/TextAPI/*.h",
        "include/llvm/TextAPI/*.def",
        "include/llvm/TextAPI/*.inc",
    ]) + [
        "include/llvm/TextAPI/ELF/TBEHandler.h",
        "include/llvm/TextAPI/ELF/ELFStub.h",
        "include/llvm/TextAPI/MachO/Architecture.def",
        "include/llvm/TextAPI/MachO/PackedVersion.h",
        "include/llvm/TextAPI/MachO/InterfaceFile.h",
        "include/llvm/TextAPI/MachO/Symbol.h",
        "include/llvm/TextAPI/MachO/ArchitectureSet.h",
        "include/llvm/TextAPI/MachO/TextAPIWriter.h",
        "include/llvm/TextAPI/MachO/TextAPIReader.h",
        "include/llvm/TextAPI/MachO/Architecture.h",
    ],
    copts = llvm_copts,
    deps = [
        ":BinaryFormat",
        ":Support",
        ":config",
    ],
)

alias(
    name = "text_api",
    actual = ":TextAPI",
)

cc_library(
    name = "TransformUtils",
    srcs = glob([
        "lib/Transforms/Utils/*.c",
        "lib/Transforms/Utils/*.cpp",
        "lib/Transforms/Utils/*.inc",
        "include/llvm/Transforms/IPO.h",
        "include/llvm/Transforms/Scalar.h",
        "lib/Transforms/Utils/*.h",
    ]),
    hdrs = glob([
        "include/llvm/Transforms/Utils/*.h",
        "include/llvm/Transforms/Utils/*.def",
        "include/llvm/Transforms/Utils/*.inc",
    ]),
    copts = llvm_copts,
    deps = [
        ":Analysis",
        ":Core",
        ":Support",
        ":config",
    ],
)

alias(
    name = "transform_utils",
    actual = ":TransformUtils",
)

cc_library(
    name = "VEAsmParser",
    srcs = glob([
        "lib/Target/VE/AsmParser/*.c",
        "lib/Target/VE/AsmParser/*.cpp",
        "lib/Target/VE/AsmParser/*.inc",
    ]),
    hdrs = glob([
        "include/llvm/Target/VE/AsmParser/*.h",
        "include/llvm/Target/VE/AsmParser/*.def",
        "include/llvm/Target/VE/AsmParser/*.inc",
        "lib/Target/VE/AsmParser/*.h",
    ]),
    copts = llvm_copts + ["-Iexternal/llvm-project/llvm/lib/Target/VE"],
    deps = [
        ":MC",
        ":MCParser",
        ":Support",
        ":VEDesc",
        ":VEInfo",
        ":config",
    ],
)

alias(
    name = "ve_asm_parser",
    actual = ":VEAsmParser",
)

cc_library(
    name = "VECodeGen",
    srcs = glob([
        "lib/Target/VE/*.c",
        "lib/Target/VE/*.cpp",
        "lib/Target/VE/*.inc",
    ]),
    hdrs = glob([
        "include/llvm/Target/VE/*.h",
        "include/llvm/Target/VE/*.def",
        "include/llvm/Target/VE/*.inc",
        "lib/Target/VE/*.h",
    ]),
    copts = llvm_copts + ["-Iexternal/llvm-project/llvm/lib/Target/VE"],
    deps = [
        ":Analysis",
        ":AsmPrinter",
        ":CodeGen",
        ":Core",
        ":MC",
        ":SelectionDAG",
        ":Support",
        ":Target",
        ":VEDesc",
        ":VEInfo",
        ":config",
    ],
)

alias(
    name = "ve_code_gen",
    actual = ":VECodeGen",
)

cc_library(
    name = "VEDesc",
    srcs = glob([
        "lib/Target/VE/MCTargetDesc/*.c",
        "lib/Target/VE/MCTargetDesc/*.cpp",
        "lib/Target/VE/MCTargetDesc/*.inc",
    ]),
    hdrs = glob([
        "include/llvm/Target/VE/MCTargetDesc/*.h",
        "include/llvm/Target/VE/MCTargetDesc/*.def",
        "include/llvm/Target/VE/MCTargetDesc/*.inc",
        "lib/Target/VE/MCTargetDesc/*.h",
    ]),
    copts = llvm_copts + ["-Iexternal/llvm-project/llvm/lib/Target/VE"],
    deps = [
        ":MC",
        ":Support",
        ":VEInfo",
        ":config",
    ],
)

alias(
    name = "ve_desc",
    actual = ":VEDesc",
)

cc_library(
    name = "VEInfo",
    srcs = glob([
        "lib/Target/VE/TargetInfo/*.c",
        "lib/Target/VE/TargetInfo/*.cpp",
        "lib/Target/VE/TargetInfo/*.inc",
    ]),
    hdrs = glob([
        "include/llvm/Target/VE/TargetInfo/*.h",
        "include/llvm/Target/VE/TargetInfo/*.def",
        "include/llvm/Target/VE/TargetInfo/*.inc",
        "lib/Target/VE/TargetInfo/*.h",
    ]),
    copts = llvm_copts + ["-Iexternal/llvm-project/llvm/lib/Target/VE"],
    deps = [
        ":Support",
        ":config",
    ],
)

alias(
    name = "ve_info",
    actual = ":VEInfo",
)

cc_library(
    name = "Vectorize",
    srcs = glob([
        "lib/Transforms/Vectorize/*.c",
        "lib/Transforms/Vectorize/*.cpp",
        "lib/Transforms/Vectorize/*.inc",
        "include/llvm-c/Transforms/Vectorize.h",
        "lib/Transforms/Vectorize/*.h",
    ]),
    hdrs = glob([
        "include/llvm/Transforms/Vectorize/*.h",
        "include/llvm/Transforms/Vectorize/*.def",
        "include/llvm/Transforms/Vectorize/*.inc",
        "include/llvm/Transforms/Vectorize.h",
    ]),
    copts = llvm_copts,
    deps = [
        ":Analysis",
        ":Core",
        ":Support",
        ":TransformUtils",
        ":config",
        ":scalar",
    ],
)

alias(
    name = "vectorize",
    actual = ":Vectorize",
)

cc_library(
    name = "WebAssemblyAsmParser",
    srcs = glob([
        "lib/Target/WebAssembly/AsmParser/*.c",
        "lib/Target/WebAssembly/AsmParser/*.cpp",
        "lib/Target/WebAssembly/AsmParser/*.inc",
    ]),
    hdrs = glob([
        "include/llvm/Target/WebAssembly/AsmParser/*.h",
        "include/llvm/Target/WebAssembly/AsmParser/*.def",
        "include/llvm/Target/WebAssembly/AsmParser/*.inc",
        "lib/Target/WebAssembly/AsmParser/*.h",
    ]),
    copts = llvm_copts + ["-Iexternal/llvm-project/llvm/lib/Target/WebAssembly"],
    deps = [
        ":MC",
        ":MCParser",
        ":Support",
        ":WebAssemblyInfo",
        ":config",
    ],
)

alias(
    name = "web_assembly_asm_parser",
    actual = ":WebAssemblyAsmParser",
)

cc_library(
    name = "WebAssemblyCodeGen",
    srcs = glob([
        "lib/Target/WebAssembly/*.c",
        "lib/Target/WebAssembly/*.cpp",
        "lib/Target/WebAssembly/*.inc",
    ]),
    hdrs = glob([
        "include/llvm/Target/WebAssembly/*.h",
        "include/llvm/Target/WebAssembly/*.def",
        "include/llvm/Target/WebAssembly/*.inc",
        "lib/Target/WebAssembly/*.h",
    ]),
    copts = llvm_copts + ["-Iexternal/llvm-project/llvm/lib/Target/WebAssembly"],
    deps = [
        ":Analysis",
        ":AsmPrinter",
        ":BinaryFormat",
        ":CodeGen",
        ":Core",
        ":MC",
        ":Scalar",
        ":SelectionDAG",
        ":Support",
        ":Target",
        ":TransformUtils",
        ":WebAssemblyDesc",
        ":WebAssemblyInfo",
        ":config",
    ],
)

alias(
    name = "web_assembly_code_gen",
    actual = ":WebAssemblyCodeGen",
)

cc_library(
    name = "WebAssemblyDesc",
    srcs = glob([
        "lib/Target/WebAssembly/MCTargetDesc/*.c",
        "lib/Target/WebAssembly/MCTargetDesc/*.cpp",
        "lib/Target/WebAssembly/MCTargetDesc/*.inc",
    ]),
    hdrs = glob([
        "include/llvm/Target/WebAssembly/MCTargetDesc/*.h",
        "include/llvm/Target/WebAssembly/MCTargetDesc/*.def",
        "include/llvm/Target/WebAssembly/MCTargetDesc/*.inc",
        "lib/Target/WebAssembly/MCTargetDesc/*.h",
    ]),
    copts = llvm_copts + ["-Iexternal/llvm-project/llvm/lib/Target/WebAssembly"],
    deps = [
        ":MC",
        ":Support",
        ":WebAssemblyInfo",
        ":config",
    ],
)

alias(
    name = "web_assembly_desc",
    actual = ":WebAssemblyDesc",
)

cc_library(
    name = "WebAssemblyDisassembler",
    srcs = glob([
        "lib/Target/WebAssembly/Disassembler/*.c",
        "lib/Target/WebAssembly/Disassembler/*.cpp",
        "lib/Target/WebAssembly/Disassembler/*.inc",
    ]),
    hdrs = glob([
        "include/llvm/Target/WebAssembly/Disassembler/*.h",
        "include/llvm/Target/WebAssembly/Disassembler/*.def",
        "include/llvm/Target/WebAssembly/Disassembler/*.inc",
        "lib/Target/WebAssembly/Disassembler/*.h",
    ]),
    copts = llvm_copts + ["-Iexternal/llvm-project/llvm/lib/Target/WebAssembly"],
    deps = [
        ":MC",
        ":MCDisassembler",
        ":Support",
        ":WebAssemblyDesc",
        ":WebAssemblyInfo",
        ":config",
    ],
)

alias(
    name = "web_assembly_disassembler",
    actual = ":WebAssemblyDisassembler",
)

cc_library(
    name = "WebAssemblyInfo",
    srcs = glob([
        "lib/Target/WebAssembly/TargetInfo/*.c",
        "lib/Target/WebAssembly/TargetInfo/*.cpp",
        "lib/Target/WebAssembly/TargetInfo/*.inc",
    ]),
    hdrs = glob([
        "include/llvm/Target/WebAssembly/TargetInfo/*.h",
        "include/llvm/Target/WebAssembly/TargetInfo/*.def",
        "include/llvm/Target/WebAssembly/TargetInfo/*.inc",
        "lib/Target/WebAssembly/TargetInfo/*.h",
    ]),
    copts = llvm_copts + ["-Iexternal/llvm-project/llvm/lib/Target/WebAssembly"],
    deps = [
        ":Support",
        ":config",
    ],
)

alias(
    name = "web_assembly_info",
    actual = ":WebAssemblyInfo",
)

cc_library(
    name = "WindowsManifest",
    srcs = glob([
        "lib/WindowsManifest/*.c",
        "lib/WindowsManifest/*.cpp",
        "lib/WindowsManifest/*.inc",
        "lib/WindowsManifest/*.h",
    ]),
    hdrs = glob([
        "include/llvm/WindowsManifest/*.h",
        "include/llvm/WindowsManifest/*.def",
        "include/llvm/WindowsManifest/*.inc",
    ]),
    copts = llvm_copts,
    deps = [
        ":Support",
        ":config",
    ],
)

alias(
    name = "windows_manifest",
    actual = ":WindowsManifest",
)

cc_library(
    name = "X86AsmParser",
    srcs = glob([
        "lib/Target/X86/AsmParser/*.c",
        "lib/Target/X86/AsmParser/*.cpp",
        "lib/Target/X86/AsmParser/*.inc",
    ]),
    hdrs = glob([
        "include/llvm/Target/X86/AsmParser/*.h",
        "include/llvm/Target/X86/AsmParser/*.def",
        "include/llvm/Target/X86/AsmParser/*.inc",
        "lib/Target/X86/AsmParser/*.h",
    ]),
    copts = llvm_copts + ["-Iexternal/llvm-project/llvm/lib/Target/X86"],
    deps = [
        ":MC",
        ":MCParser",
        ":Support",
        ":X86Desc",
        ":X86Info",
        ":config",
    ],
)

alias(
    name = "x86_asm_parser",
    actual = ":X86AsmParser",
)

cc_library(
    name = "X86CodeGen",
    srcs = glob([
        "lib/Target/X86/*.c",
        "lib/Target/X86/*.cpp",
        "lib/Target/X86/*.inc",
    ]),
    hdrs = glob([
        "include/llvm/Target/X86/*.h",
        "include/llvm/Target/X86/*.def",
        "include/llvm/Target/X86/*.inc",
        "lib/Target/X86/*.h",
    ]),
    copts = llvm_copts + ["-Iexternal/llvm-project/llvm/lib/Target/X86"],
    deps = [
        ":Analysis",
        ":AsmPrinter",
        ":CFGuard",
        ":CodeGen",
        ":Core",
        ":GlobalISel",
        ":MC",
        ":ProfileData",
        ":SelectionDAG",
        ":Support",
        ":Target",
        ":X86Desc",
        ":X86Info",
        ":config",
        ":x86_defs",
    ],
)

alias(
    name = "x86_code_gen",
    actual = ":X86CodeGen",
)

cc_library(
    name = "X86Desc",
    srcs = glob([
        "lib/Target/X86/MCTargetDesc/*.c",
        "lib/Target/X86/MCTargetDesc/*.cpp",
        "lib/Target/X86/MCTargetDesc/*.inc",
    ]),
    hdrs = glob([
        "include/llvm/Target/X86/MCTargetDesc/*.h",
        "include/llvm/Target/X86/MCTargetDesc/*.def",
        "include/llvm/Target/X86/MCTargetDesc/*.inc",
        "lib/Target/X86/MCTargetDesc/*.h",
    ]),
    copts = llvm_copts + ["-Iexternal/llvm-project/llvm/lib/Target/X86"],
    deps = [
        ":BinaryFormat",
        ":MC",
        ":MCDisassembler",
        ":Support",
        ":X86Info",
        ":config",
    ],
)

alias(
    name = "x86_desc",
    actual = ":X86Desc",
)

cc_library(
    name = "X86Disassembler",
    srcs = glob([
        "lib/Target/X86/Disassembler/*.c",
        "lib/Target/X86/Disassembler/*.cpp",
        "lib/Target/X86/Disassembler/*.inc",
    ]),
    hdrs = glob([
        "include/llvm/Target/X86/Disassembler/*.h",
        "include/llvm/Target/X86/Disassembler/*.def",
        "include/llvm/Target/X86/Disassembler/*.inc",
        "lib/Target/X86/Disassembler/*.h",
    ]),
    copts = llvm_copts + ["-Iexternal/llvm-project/llvm/lib/Target/X86"],
    deps = [
        ":MCDisassembler",
        ":Support",
        ":X86Info",
        ":config",
    ],
)

alias(
    name = "x86_disassembler",
    actual = ":X86Disassembler",
)

cc_library(
    name = "X86Info",
    srcs = glob([
        "lib/Target/X86/TargetInfo/*.c",
        "lib/Target/X86/TargetInfo/*.cpp",
        "lib/Target/X86/TargetInfo/*.inc",
        "lib/Target/X86/MCTargetDesc/*.h",
    ]),
    hdrs = glob([
        "include/llvm/Target/X86/TargetInfo/*.h",
        "include/llvm/Target/X86/TargetInfo/*.def",
        "include/llvm/Target/X86/TargetInfo/*.inc",
        "lib/Target/X86/TargetInfo/*.h",
    ]),
    copts = llvm_copts + ["-Iexternal/llvm-project/llvm/lib/Target/X86"],
    deps = [
        ":Support",
        ":config",
        ":mc",
        ":x86_target_gen",
    ],
)

alias(
    name = "x86_info",
    actual = ":X86Info",
)

cc_library(
    name = "XCoreCodeGen",
    srcs = glob([
        "lib/Target/XCore/*.c",
        "lib/Target/XCore/*.cpp",
        "lib/Target/XCore/*.inc",
    ]),
    hdrs = glob([
        "include/llvm/Target/XCore/*.h",
        "include/llvm/Target/XCore/*.def",
        "include/llvm/Target/XCore/*.inc",
        "lib/Target/XCore/*.h",
    ]),
    copts = llvm_copts + ["-Iexternal/llvm-project/llvm/lib/Target/XCore"],
    deps = [
        ":Analysis",
        ":AsmPrinter",
        ":CodeGen",
        ":Core",
        ":MC",
        ":SelectionDAG",
        ":Support",
        ":Target",
        ":TransformUtils",
        ":XCoreDesc",
        ":XCoreInfo",
        ":config",
    ],
)

alias(
    name = "x_core_code_gen",
    actual = ":XCoreCodeGen",
)

cc_library(
    name = "XCoreDesc",
    srcs = glob([
        "lib/Target/XCore/MCTargetDesc/*.c",
        "lib/Target/XCore/MCTargetDesc/*.cpp",
        "lib/Target/XCore/MCTargetDesc/*.inc",
    ]),
    hdrs = glob([
        "include/llvm/Target/XCore/MCTargetDesc/*.h",
        "include/llvm/Target/XCore/MCTargetDesc/*.def",
        "include/llvm/Target/XCore/MCTargetDesc/*.inc",
        "lib/Target/XCore/MCTargetDesc/*.h",
    ]),
    copts = llvm_copts + ["-Iexternal/llvm-project/llvm/lib/Target/XCore"],
    deps = [
        ":MC",
        ":Support",
        ":XCoreInfo",
        ":config",
    ],
)

alias(
    name = "x_core_desc",
    actual = ":XCoreDesc",
)

cc_library(
    name = "XCoreDisassembler",
    srcs = glob([
        "lib/Target/XCore/Disassembler/*.c",
        "lib/Target/XCore/Disassembler/*.cpp",
        "lib/Target/XCore/Disassembler/*.inc",
    ]),
    hdrs = glob([
        "include/llvm/Target/XCore/Disassembler/*.h",
        "include/llvm/Target/XCore/Disassembler/*.def",
        "include/llvm/Target/XCore/Disassembler/*.inc",
        "lib/Target/XCore/Disassembler/*.h",
    ]),
    copts = llvm_copts + ["-Iexternal/llvm-project/llvm/lib/Target/XCore"],
    deps = [
        ":MCDisassembler",
        ":Support",
        ":XCoreInfo",
        ":config",
    ],
)

alias(
    name = "x_core_disassembler",
    actual = ":XCoreDisassembler",
)

cc_library(
    name = "XCoreInfo",
    srcs = glob([
        "lib/Target/XCore/TargetInfo/*.c",
        "lib/Target/XCore/TargetInfo/*.cpp",
        "lib/Target/XCore/TargetInfo/*.inc",
    ]),
    hdrs = glob([
        "include/llvm/Target/XCore/TargetInfo/*.h",
        "include/llvm/Target/XCore/TargetInfo/*.def",
        "include/llvm/Target/XCore/TargetInfo/*.inc",
        "lib/Target/XCore/TargetInfo/*.h",
    ]),
    copts = llvm_copts + ["-Iexternal/llvm-project/llvm/lib/Target/XCore"],
    deps = [
        ":Support",
        ":config",
    ],
)

alias(
    name = "x_core_info",
    actual = ":XCoreInfo",
)

cc_library(
    name = "XRay",
    srcs = glob([
        "lib/XRay/*.c",
        "lib/XRay/*.cpp",
        "lib/XRay/*.inc",
        "lib/XRay/*.h",
    ]),
    hdrs = glob([
        "include/llvm/XRay/*.h",
        "include/llvm/XRay/*.def",
        "include/llvm/XRay/*.inc",
    ]),
    copts = llvm_copts,
    deps = [
        ":Object",
        ":Support",
        ":config",
    ],
)

alias(
    name = "x_ray",
    actual = ":XRay",
)

cc_library(
    name = "gtest",
    srcs = glob([
        "utils/unittest/*.c",
        "utils/unittest/*.cpp",
        "utils/unittest/*.inc",
        "utils/unittest/*.h",
    ]),
    hdrs = glob([
        "utils/unittest/*.h",
        "utils/unittest/*.def",
        "utils/unittest/*.inc",
    ]),
    copts = llvm_copts,
    deps = [
        ":Support",
        ":config",
    ],
)

cc_library(
    name = "gtest_main",
    srcs = glob([
        "utils/unittest/*.c",
        "utils/unittest/*.cpp",
        "utils/unittest/*.inc",
        "utils/unittest/*.h",
    ]),
    hdrs = glob([
        "utils/unittest/*.h",
        "utils/unittest/*.def",
        "utils/unittest/*.inc",
    ]),
    copts = llvm_copts,
    deps = [
        ":config",
        ":gtest",
    ],
)<|MERGE_RESOLUTION|>--- conflicted
+++ resolved
@@ -4572,13 +4572,7 @@
         ":Support",
         ":SystemZInfo",
         ":config",
-<<<<<<< HEAD
-        ":mc",
-        ":support",
-        ":system_z_info",
         ":system_z_target_gen",
-=======
->>>>>>> 6a471183
     ],
 )
 
@@ -4634,11 +4628,7 @@
     deps = [
         ":Support",
         ":config",
-<<<<<<< HEAD
-        ":support",
         ":system_z_target_gen",
-=======
->>>>>>> 6a471183
     ],
 )
 
